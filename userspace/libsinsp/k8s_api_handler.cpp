//
// k8s_api_handler.cpp
//

#ifdef HAS_CAPTURE

#include "k8s_api_handler.h"
#include "sinsp.h"
#include "sinsp_int.h"

// filters normalize state and event JSONs, so they can be processed generically:
// event is turned into a single-entry array, state is turned into an array of ADDED events

k8s_api_handler::k8s_api_handler(collector_ptr_t collector,
	const std::string& url,
	const std::string& path,
	const std::string& filter,
	const std::string& http_version
#ifdef HAS_CAPTURE
	,ssl_ptr_t ssl
	,bt_ptr_t bt
	,bool blocking_socket
#endif // HAS_CAPTURE
):
		k8s_handler("k8s_api_handler", false,
#ifdef HAS_CAPTURE
<<<<<<< HEAD
					url, path, filter, ".", "", collector, http_version, 1000L, ssl, bt,
=======
					url, path, filter, ".", collector, http_version, 1000L, ssl, bt,
>>>>>>> 23d2b11d
					false, true, std::make_shared<k8s_dummy_handler>(), blocking_socket,
#endif // HAS_CAPTURE
					 ~0, nullptr)
{
}

k8s_api_handler::~k8s_api_handler()
{
}

bool k8s_api_handler::handle_component(const Json::Value& json, const msg_data* data)
{
	m_error = false;
	if(!json.isNull())
	{
		if(json.isArray())
		{
			for(const auto& version : json)
			{
				if(version.isConvertibleTo(Json::stringValue))
				{
					m_extensions.push_back(version.asString());
				}
				else
				{
					g_logger.log("K8s API handler error: could not extract API versions or extensions from JSON.",
								 sinsp_logger::SEV_ERROR);
					m_error = true;
					return false;
				}
			}
		}
		else if(json.isConvertibleTo(Json::stringValue))
		{
			m_extensions.push_back(json.asString());
		}
		else
		{
			g_logger.log("K8s API handler error: could not extract API versions or extensions from JSON.",
						 sinsp_logger::SEV_ERROR);
			m_error = true;
			return false;
		}
		m_data_received = true;
	}
	else
	{
		g_logger.log("K8s API handler error: json is null.", sinsp_logger::SEV_ERROR);
		m_error = true;
		return false;
	}
	return true;
}

void k8s_api_handler::handle_json(Json::Value&& root)
{
	if(g_logger.get_severity() >= sinsp_logger::SEV_TRACE)
	{
		g_logger.log("K8S API handler [" + json_as_string(root) + "] reply:\n",
					 sinsp_logger::SEV_TRACE);
	}

	handle_component(root);
}

bool k8s_api_handler::has(const std::string& version) const
{
	for(const auto& ver : m_extensions)
	{
		if(ver == version)
		{
			return true;
		}
	}
	return false;
}
 
 #endif // HAS_CAPTURE
 <|MERGE_RESOLUTION|>--- conflicted
+++ resolved
@@ -24,11 +24,7 @@
 ):
 		k8s_handler("k8s_api_handler", false,
 #ifdef HAS_CAPTURE
-<<<<<<< HEAD
 					url, path, filter, ".", "", collector, http_version, 1000L, ssl, bt,
-=======
-					url, path, filter, ".", collector, http_version, 1000L, ssl, bt,
->>>>>>> 23d2b11d
 					false, true, std::make_shared<k8s_dummy_handler>(), blocking_socket,
 #endif // HAS_CAPTURE
 					 ~0, nullptr)
@@ -105,6 +101,5 @@
 	}
 	return false;
 }
- 
+
  #endif // HAS_CAPTURE
- 