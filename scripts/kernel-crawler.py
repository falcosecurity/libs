--- conflicted
+++ resolved
@@ -195,7 +195,6 @@
 for repo in repos[sys.argv[1]]:
     try:
         root = urllib2.urlopen(repo["root"],timeout=URL_TIMEOUT).read()
-<<<<<<< HEAD
     except:
         continue
     versions = html.fromstring(root).xpath(repo["discovery_pattern"], namespaces = {"regex": "http://exslt.org/regular-expressions"})
@@ -209,26 +208,13 @@
                 page = urllib2.urlopen(source,timeout=URL_TIMEOUT).read()
                 rpms = html.fromstring(page).xpath(repo["page_pattern"], namespaces = {"regex": "http://exslt.org/regular-expressions"})
 
-=======
-        versions = html.fromstring(root).xpath(repo["discovery_pattern"], namespaces = {"regex": "http://exslt.org/regular-expressions"})
-        for version in versions:
-            for subdir in repo["subdirs"]:
-                source = repo["root"] + version + subdir
-                page = urllib2.urlopen(source,timeout=URL_TIMEOUT).read()
-                rpms = html.fromstring(page).xpath(repo["page_pattern"], namespaces = {"regex": "http://exslt.org/regular-expressions"})
->>>>>>> 23d2b11d
                 for rpm in rpms:
                     if "exclude_patterns" in repo and any(x in rpm for x in repo["exclude_patterns"]):
                         continue
                     else:
                         urls.add(source + str(urllib2.unquote(rpm)))
-<<<<<<< HEAD
             except:
                 continue
-=======
-    except:
-        continue
->>>>>>> 23d2b11d
 
 #
 # Print URLs to stdout
