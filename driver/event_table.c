/*
Copyright (C) 2013-2014 Draios inc.

This file is part of sysdig.

sysdig is free software; you can redistribute it and/or modify
it under the terms of the GNU General Public License version 2 as
published by the Free Software Foundation.

sysdig is distributed in the hope that it will be useful,
but WITHOUT ANY WARRANTY; without even the implied warranty of
MERCHANTABILITY or FITNESS FOR A PARTICULAR PURPOSE.  See the
GNU General Public License for more details.

You should have received a copy of the GNU General Public License
along with sysdig.  If not, see <http://www.gnu.org/licenses/>.
*/

#include "ppm_events_public.h"
#include "ppm.h"

const struct ppm_event_info g_event_info[PPM_EVENT_MAX] = {
	/* PPME_GENERIC_E */{"syscall", EC_OTHER, EF_NONE, 2, {{"ID", PT_SYSCALLID, PF_DEC}, {"nativeID", PT_UINT16, PF_DEC} } },
	/* PPME_GENERIC_X */{"syscall", EC_OTHER, EF_NONE, 1, {{"ID", PT_SYSCALLID, PF_DEC} } },
	/* PPME_SYSCALL_OPEN_E */{"open", EC_FILE, (enum ppm_event_flags)(EF_CREATES_FD | EF_MODIFIES_STATE), 0},
	/* PPME_SYSCALL_OPEN_X */{"open", EC_FILE, (enum ppm_event_flags)(EF_CREATES_FD | EF_MODIFIES_STATE), 4, {{"fd", PT_FD, PF_DEC}, {"name", PT_FSPATH, PF_NA}, {"flags", PT_FLAGS32, PF_HEX, file_flags}, {"mode", PT_UINT32, PF_HEX} } },
	/* PPME_SYSCALL_CLOSE_E */{"close", EC_IO_OTHER, (enum ppm_event_flags)(EF_DESTROYS_FD | EF_USES_FD | EF_MODIFIES_STATE), 1, {{"fd", PT_FD, PF_DEC} } },
	/* PPME_SYSCALL_CLOSE_X */{"close", EC_IO_OTHER, (enum ppm_event_flags)(EF_DESTROYS_FD | EF_USES_FD | EF_MODIFIES_STATE), 1, {{"res", PT_ERRNO, PF_DEC} } },
	/* PPME_SYSCALL_READ_E */{"read", EC_IO_READ, (enum ppm_event_flags)(EF_USES_FD | EF_READS_FROM_FD), 2, {{"fd", PT_FD, PF_DEC}, {"size", PT_UINT32, PF_DEC} } },
	/* PPME_SYSCALL_READ_X */{"read", EC_IO_READ, (enum ppm_event_flags)(EF_USES_FD | EF_READS_FROM_FD), 2, {{"res", PT_ERRNO, PF_DEC}, {"data", PT_BYTEBUF, PF_NA} } },
	/* PPME_SYSCALL_WRITE_E */{"write", EC_IO_WRITE, (enum ppm_event_flags)(EF_USES_FD | EF_WRITES_TO_FD), 2, {{"fd", PT_FD, PF_DEC}, {"size", PT_UINT32, PF_DEC} } },
	/* PPME_SYSCALL_WRITE_X */{"write", EC_IO_WRITE, (enum ppm_event_flags)(EF_USES_FD | EF_WRITES_TO_FD), 2, {{"res", PT_ERRNO, PF_DEC}, {"data", PT_BYTEBUF, PF_NA} } },
	/* PPME_SYSCALL_BRK_1_E */{"brk", EC_MEMORY, EF_NONE, 1, {{"size", PT_UINT32, PF_DEC} } },
	/* PPME_SYSCALL_BRK_1_X */{"brk", EC_MEMORY, EF_NONE, 1, {{"res", PT_UINT64, PF_HEX} } },
	/* PPME_SYSCALL_EXECVE_8_E */{"execve", EC_PROCESS, EF_MODIFIES_STATE, 0},
	/* PPME_SYSCALL_EXECVE_8_X */{"execve", EC_PROCESS, EF_MODIFIES_STATE, 8, {{"res", PT_ERRNO, PF_DEC}, {"exe", PT_CHARBUF, PF_NA}, {"args", PT_BYTEBUF, PF_NA}, {"tid", PT_PID, PF_DEC}, {"pid", PT_PID, PF_DEC}, {"ptid", PT_PID, PF_DEC}, {"cwd", PT_CHARBUF, PF_NA}, {"fdlimit", PT_UINT64, PF_DEC} } },
	/* PPME_CLONE_11_E */{"clone", EC_PROCESS, EF_MODIFIES_STATE, 0},
	/* PPME_CLONE_11_X */{"clone", EC_PROCESS, EF_MODIFIES_STATE, 11, {{"res", PT_PID, PF_DEC}, {"exe", PT_CHARBUF, PF_NA}, {"args", PT_BYTEBUF, PF_NA}, {"tid", PT_PID, PF_DEC}, {"pid", PT_PID, PF_DEC}, {"ptid", PT_PID, PF_DEC}, {"cwd", PT_CHARBUF, PF_NA}, {"fdlimit", PT_INT64, PF_DEC}, {"flags", PT_FLAGS32, PF_HEX, clone_flags}, {"uid", PT_UINT32, PF_DEC}, {"gid", PT_UINT32, PF_DEC} } },
	/* PPME_PROCEXIT_E */{"procexit", EC_PROCESS, EF_MODIFIES_STATE, 0},
	/* PPME_NA1 */{"NA1", EC_PROCESS, EF_UNUSED, 0},
	/* PPME_SOCKET_SOCKET_E */{"socket", EC_NET, (enum ppm_event_flags)(EF_CREATES_FD | EF_MODIFIES_STATE), 3, {{"domain", PT_FLAGS32, PF_DEC, socket_families}, {"type", PT_UINT32, PF_DEC}, {"proto", PT_UINT32, PF_DEC} } },
	/* PPME_SOCKET_SOCKET_X */{"socket", EC_NET, (enum ppm_event_flags)(EF_CREATES_FD | EF_MODIFIES_STATE), 1, {{"fd", PT_FD, PF_DEC} } },
	/* PPME_SOCKET_BIND_E */{"bind", EC_NET, EF_USES_FD, 1, {{"fd", PT_FD, PF_DEC} } },
	/* PPME_SOCKET_BIND_X */{"bind", EC_NET, EF_USES_FD, 2, {{"res", PT_ERRNO, PF_DEC}, {"addr", PT_SOCKADDR, PF_NA} } },
	/* PPME_SOCKET_CONNECT_E */{"connect", EC_NET, (enum ppm_event_flags)(EF_USES_FD | EF_MODIFIES_STATE), 1, {{"fd", PT_FD, PF_DEC} } },
	/* PPME_SOCKET_CONNECT_X */{"connect", EC_NET, (enum ppm_event_flags)(EF_USES_FD | EF_MODIFIES_STATE), 2, {{"res", PT_ERRNO, PF_DEC}, {"tuple", PT_SOCKTUPLE, PF_NA} } },
	/* PPME_SOCKET_LISTEN_E */{"listen", EC_NET, EF_USES_FD, 2, {{"fd", PT_FD, PF_DEC}, {"backlog", PT_UINT32, PF_DEC} } },
	/* PPME_SOCKET_LISTEN_X */{"listen", EC_NET, EF_USES_FD, 1, {{"res", PT_ERRNO, PF_DEC} } },
	/* PPME_SOCKET_ACCEPT_E */{"accept", EC_NET, (enum ppm_event_flags)(EF_CREATES_FD | EF_MODIFIES_STATE), 0},
	/* PPME_SOCKET_ACCEPT_X */{"accept", EC_NET, (enum ppm_event_flags)(EF_CREATES_FD | EF_MODIFIES_STATE), 3, {{"fd", PT_FD, PF_DEC}, {"tuple", PT_SOCKTUPLE, PF_NA}, {"queuepct", PT_UINT8, PF_DEC} } },
	/* PPME_SYSCALL_SEND_E */{"send", EC_IO_WRITE, (enum ppm_event_flags)(EF_USES_FD | EF_WRITES_TO_FD), 2, {{"fd", PT_FD, PF_DEC}, {"size", PT_UINT32, PF_DEC} } },
	/* PPME_SYSCALL_SEND_X */{"send", EC_IO_WRITE, (enum ppm_event_flags)(EF_USES_FD | EF_WRITES_TO_FD), 2, {{"res", PT_ERRNO, PF_DEC}, {"data", PT_BYTEBUF, PF_NA} } },
	/* PPME_SOCKET_SENDTO_E */{"sendto", EC_IO_WRITE, (enum ppm_event_flags)(EF_USES_FD | EF_WRITES_TO_FD | EF_MODIFIES_STATE), 3, {{"fd", PT_FD, PF_DEC}, {"size", PT_UINT32, PF_DEC}, {"tuple", PT_SOCKTUPLE, PF_NA} } },
	/* PPME_SOCKET_SENDTO_X */{"sendto", EC_IO_WRITE, (enum ppm_event_flags)(EF_USES_FD | EF_WRITES_TO_FD | EF_MODIFIES_STATE), 2, {{"res", PT_ERRNO, PF_DEC}, {"data", PT_BYTEBUF, PF_NA} } },
	/* PPME_SOCKET_RECV_E */{"recv", EC_IO_READ, (enum ppm_event_flags)(EF_USES_FD | EF_READS_FROM_FD), 2, {{"fd", PT_FD, PF_DEC}, {"size", PT_UINT32, PF_DEC} } },
	/* PPME_SOCKET_RECV_X */{"recv", EC_IO_READ, (enum ppm_event_flags)(EF_USES_FD | EF_READS_FROM_FD), 2, {{"res", PT_ERRNO, PF_DEC}, {"data", PT_BYTEBUF, PF_NA} } },
	/* PPME_SOCKET_RECVFROM_E */{"recvfrom", EC_IO_READ, (enum ppm_event_flags)(EF_USES_FD | EF_READS_FROM_FD | EF_MODIFIES_STATE), 2, {{"fd", PT_FD, PF_DEC}, {"size", PT_UINT32, PF_DEC} } },
	/* PPME_SOCKET_RECVFROM_X */{"recvfrom", EC_IO_READ, (enum ppm_event_flags)(EF_USES_FD | EF_READS_FROM_FD | EF_MODIFIES_STATE), 3, {{"res", PT_ERRNO, PF_DEC}, {"data", PT_BYTEBUF, PF_NA}, {"tuple", PT_SOCKTUPLE, PF_NA} } },
	/* PPME_SOCKET_SHUTDOWN_E */{"shutdown", EC_NET, (enum ppm_event_flags)(EF_USES_FD | EF_MODIFIES_STATE), 2, {{"fd", PT_FD, PF_DEC}, {"how", PT_FLAGS8, PF_HEX, shutdown_how} } },
	/* PPME_SOCKET_SHUTDOWN_X */{"shutdown", EC_NET, (enum ppm_event_flags)(EF_USES_FD | EF_MODIFIES_STATE), 1, {{"res", PT_ERRNO, PF_DEC} } },
	/* PPME_SOCKET_GETSOCKNAME_E */{"getsockname", EC_NET, EF_NONE, 0},
	/* PPME_SOCKET_GETSOCKNAME_X */{"getsockname", EC_NET, EF_NONE, 0},
	/* PPME_SOCKET_GETPEERNAME_E */{"getpeername", EC_NET, EF_NONE, 0},
	/* PPME_SOCKET_GETPEERNAME_X */{"getpeername", EC_NET, EF_NONE, 0},
	/* PPME_SOCKET_SOCKETPAIR_E */{"socketpair", EC_IPC, (enum ppm_event_flags)(EF_CREATES_FD | EF_MODIFIES_STATE), 3, {{"domain", PT_FLAGS32, PF_DEC, socket_families}, {"type", PT_UINT32, PF_DEC}, {"proto", PT_UINT32, PF_DEC} } },
	/* PPME_SOCKET_SOECKETPAIR_X */{"socketpair", EC_IPC, (enum ppm_event_flags)(EF_CREATES_FD | EF_MODIFIES_STATE), 5, {{"res", PT_ERRNO, PF_DEC}, {"fd1", PT_FD, PF_DEC}, {"fd2", PT_FD, PF_DEC}, {"source", PT_UINT64, PF_HEX}, {"peer", PT_UINT64, PF_HEX} } },
	/* PPME_SOCKET_SETSOCKOPT_E */{"setsockopt", EC_NET, EF_NONE, 0},
	/* PPME_SOCKET_SETSOCKOPT_X */{"setsockopt", EC_NET, EF_NONE, 0},
	/* PPME_SOCKET_GETSOCKOPT_E */{"getsockopt", EC_NET, EF_NONE, 0},
	/* PPME_SOCKET_GETSOCKOPT_X */{"getsockopt", EC_NET, EF_NONE, 0},
	/* PPME_SOCKET_SENDMSG_E */{"sendmsg", EC_IO_WRITE, (enum ppm_event_flags)(EF_USES_FD | EF_WRITES_TO_FD), 3, {{"fd", PT_FD, PF_DEC}, {"size", PT_UINT32, PF_DEC}, {"tuple", PT_SOCKTUPLE, PF_NA} } },
	/* PPME_SOCKET_SENDMSG_X */{"sendmsg", EC_IO_WRITE, (enum ppm_event_flags)(EF_USES_FD | EF_WRITES_TO_FD), 2, {{"res", PT_ERRNO, PF_DEC}, {"data", PT_BYTEBUF, PF_NA} } },
	/* PPME_SOCKET_SENDMMSG_E */{"sendmmsg", EC_IO_WRITE, EF_NONE, 0},
	/* PPME_SOCKET_SENDMMSG_X */{"sendmmsg", EC_IO_WRITE, EF_NONE, 0},
	/* PPME_SOCKET_RECVMSG_E */{"recvmsg", EC_IO_READ, (enum ppm_event_flags)(EF_USES_FD | EF_READS_FROM_FD), 1, {{"fd", PT_FD, PF_DEC} } },
	/* PPME_SOCKET_RECVMSG_X */{"recvmsg", EC_IO_READ, (enum ppm_event_flags)(EF_USES_FD | EF_READS_FROM_FD), 4, {{"res", PT_ERRNO, PF_DEC}, {"size", PT_UINT32, PF_DEC}, {"data", PT_BYTEBUF, PF_NA}, {"tuple", PT_SOCKTUPLE, PF_NA} } },
	/* PPME_SOCKET_RECVMMSG_E */{"recvmmsg", EC_IO_READ, EF_NONE, 0},
	/* PPME_SOCKET_RECVMMSG_X */{"recvmmsg", EC_IO_READ, EF_NONE, 0},
	/* PPME_SOCKET_ACCEPT4_E */{"accept", EC_NET, (enum ppm_event_flags)(EF_CREATES_FD | EF_MODIFIES_STATE), 1, {{"flags", PT_INT32, PF_HEX} } },
	/* PPME_SOCKET_ACCEPT4_X */{"accept", EC_NET, (enum ppm_event_flags)(EF_CREATES_FD | EF_MODIFIES_STATE), 3, {{"fd", PT_FD, PF_DEC}, {"tuple", PT_SOCKTUPLE, PF_NA}, {"queuepct", PT_UINT8, PF_DEC} } },
	/* PPME_SYSCALL_CREAT_E */{"creat", EC_FILE, (enum ppm_event_flags)(EF_CREATES_FD | EF_MODIFIES_STATE), 0},
	/* PPME_SYSCALL_CREAT_X */{"creat", EC_FILE, (enum ppm_event_flags)(EF_CREATES_FD | EF_MODIFIES_STATE), 3, {{"fd", PT_FD, PF_DEC}, {"name", PT_FSPATH, PF_NA}, {"mode", PT_UINT32, PF_HEX} } },
	/* PPME_SOCKET_PIPE_E */{"pipe", EC_IPC, (enum ppm_event_flags)(EF_CREATES_FD | EF_MODIFIES_STATE), 0},
	/* PPME_SOCKET_PIPE_X */{"pipe", EC_IPC, (enum ppm_event_flags)(EF_CREATES_FD | EF_MODIFIES_STATE), 4, {{"res", PT_ERRNO, PF_DEC}, {"fd1", PT_FD, PF_DEC}, {"fd2", PT_FD, PF_DEC}, {"ino", PT_UINT64, PF_DEC} } },
	/* PPME_SYSCALL_EVENTFD_E */{"eventfd", EC_IPC, (enum ppm_event_flags)(EF_CREATES_FD | EF_MODIFIES_STATE), 2, {{"initval", PT_UINT64, PF_DEC}, {"flags", PT_FLAGS32, PF_HEX} } },
	/* PPME_SYSCALL_EVENTFD_X */{"eventfd", EC_IPC, (enum ppm_event_flags)(EF_CREATES_FD | EF_MODIFIES_STATE), 1, {{"res", PT_FD, PF_DEC} } },
	/* PPME_SYSCALL_FUTEX_E */{"futex", EC_IPC, EF_NONE, 3, {{"addr", PT_UINT64, PF_HEX}, {"op", PT_FLAGS16, PF_HEX, futex_operations}, {"val", PT_UINT64, PF_DEC} } },
	/* PPME_SYSCALL_FUTEX_X */{"futex", EC_IPC, EF_NONE, 1, {{"res", PT_ERRNO, PF_DEC} } },
	/* PPME_SYSCALL_STAT_E */{"stat", EC_FILE, EF_NONE, 0},
	/* PPME_SYSCALL_STAT_X */{"stat", EC_FILE, EF_NONE, 2, {{"res", PT_ERRNO, PF_DEC}, {"path", PT_FSPATH, PF_NA} } },
	/* PPME_SYSCALL_LSTAT_E */{"lstat", EC_FILE, EF_NONE, 0},
	/* PPME_SYSCALL_LSTAT_X */{"lstat", EC_FILE, EF_NONE, 2, {{"res", PT_ERRNO, PF_DEC}, {"path", PT_FSPATH, PF_NA} } },
	/* PPME_SYSCALL_FSTAT_E */{"fstat", EC_FILE, EF_USES_FD, 1, {{"fd", PT_FD, PF_NA} } },
	/* PPME_SYSCALL_FSTAT_X */{"fstat", EC_FILE, EF_USES_FD, 1, {{"res", PT_ERRNO, PF_DEC} } },
	/* PPME_SYSCALL_STAT64_E */{"stat64", EC_FILE, EF_NONE, 0},
	/* PPME_SYSCALL_STAT64_X */{"stat64", EC_FILE, EF_NONE, 2, {{"res", PT_ERRNO, PF_DEC}, {"path", PT_FSPATH, PF_NA} } },
	/* PPME_SYSCALL_LSTAT64_E */{"lstat64", EC_FILE, EF_NONE, 0},
	/* PPME_SYSCALL_LSTAT64_X */{"lstat64", EC_FILE, EF_NONE, 2, {{"res", PT_ERRNO, PF_DEC}, {"path", PT_FSPATH, PF_NA} } },
	/* PPME_SYSCALL_FSTAT64_E */{"fstat64", EC_FILE, EF_USES_FD, 1, {{"fd", PT_FD, PF_NA} } },
	/* PPME_SYSCALL_FSTAT64_X */{"fstat64", EC_FILE, EF_USES_FD, 1, {{"res", PT_ERRNO, PF_DEC} } },
	/* PPME_SYSCALL_EPOLLWAIT_E */{"epoll_wait", EC_WAIT, EF_WAITS, 1, {{"maxevents", PT_ERRNO, PF_DEC} } },
	/* PPME_SYSCALL_EPOLLWAIT_X */{"epoll_wait", EC_WAIT, EF_WAITS, 1, {{"res", PT_ERRNO, PF_DEC} } },
	/* PPME_SYSCALL_POLL_E */{"poll", EC_WAIT, EF_WAITS, 2, {{"fds", PT_FDLIST, PF_DEC}, {"timeout", PT_INT64, PF_DEC} } },
	/* PPME_SYSCALL_POLL_X */{"poll", EC_WAIT, EF_WAITS, 2, {{"res", PT_ERRNO, PF_DEC}, {"fds", PT_FDLIST, PF_DEC} } },
	/* PPME_SYSCALL_SELECT_E */{"select", EC_WAIT, EF_WAITS, 0},
	/* PPME_SYSCALL_SELECT_X */{"select", EC_WAIT, EF_WAITS, 1, {{"res", PT_ERRNO, PF_DEC} } },
	/* PPME_SYSCALL_NEWSELECT_E */{"select", EC_WAIT, EF_WAITS, 0},
	/* PPME_SYSCALL_NEWSELECT_X */{"select", EC_WAIT, EF_WAITS, 1, {{"res", PT_ERRNO, PF_DEC} } },
	/* PPME_SYSCALL_LSEEK_E */{"lseek", EC_FILE, EF_USES_FD, 3, {{"fd", PT_FD, PF_DEC}, {"offset", PT_UINT64, PF_DEC}, {"whence", PT_FLAGS8, PF_DEC, lseek_whence} } },
	/* PPME_SYSCALL_LSEEK_X */{"lseek", EC_FILE, EF_USES_FD, 1, {{"res", PT_ERRNO, PF_DEC} } },
	/* PPME_SYSCALL_LLSEEK_E */{"llseek", EC_FILE, EF_USES_FD, 3, {{"fd", PT_FD, PF_DEC}, {"offset", PT_UINT64, PF_DEC}, {"whence", PT_FLAGS8, PF_DEC, lseek_whence} } },
	/* PPME_SYSCALL_LLSEEK_X */{"llseek", EC_FILE, EF_USES_FD, 1, {{"res", PT_ERRNO, PF_DEC} } },
	/* PPME_SYSCALL_IOCTL_E */{"ioctl", EC_IO_OTHER, EF_USES_FD, 2, {{"fd", PT_FD, PF_DEC}, {"request", PT_UINT64, PF_HEX} } },
	/* PPME_SYSCALL_IOCTL_X */{"ioctl", EC_IO_OTHER, EF_USES_FD, 1, {{"res", PT_ERRNO, PF_DEC} } },
	/* PPME_SYSCALL_GETCWD_E */{"getcwd", EC_FILE, EF_NONE, 0},
	/* Note: path is PT_CHARBUF and not PT_FSPATH because we assume it's abosulte and will never need resolution */
	/* PPME_SYSCALL_GETCWD_X */{"getcwd", EC_FILE, EF_NONE, 2, {{"res", PT_ERRNO, PF_DEC}, {"path", PT_CHARBUF, PF_NA} } },
	/* Note: path is PT_CHARBUF and not PT_FSPATH because we don't want it to be resolved, since the event handler already changes it */
	/* PPME_SYSCALL_CHDIR_E */{"chdir", EC_FILE, EF_MODIFIES_STATE, 0},
	/* PPME_SYSCALL_CHDIR_X */{"chdir", EC_FILE, EF_MODIFIES_STATE, 2, {{"res", PT_ERRNO, PF_DEC}, {"path", PT_CHARBUF, PF_NA} } },
	/* PPME_SYSCALL_FCHDIR_E */{"fchdir", EC_FILE, (enum ppm_event_flags)(EF_USES_FD | EF_MODIFIES_STATE), 1, {{"fd", PT_FD, PF_NA} } },
	/* PPME_SYSCALL_FCHDIR_X */{"fchdir", EC_FILE, (enum ppm_event_flags)(EF_USES_FD | EF_MODIFIES_STATE), 1, {{"res", PT_ERRNO, PF_DEC} } },
	/* PPME_SYSCALL_MKDIR_E */{"mkdir", EC_FILE, EF_NONE, 2, {{"path", PT_FSPATH, PF_NA}, {"mode", PT_UINT32, PF_HEX} } },
	/* PPME_SYSCALL_MKDIR_X */{"mkdir", EC_FILE, EF_NONE, 1, {{"res", PT_ERRNO, PF_DEC} } },
	/* PPME_SYSCALL_RMDIR_E */{"rmdir", EC_FILE, EF_NONE, 1, {{"path", PT_FSPATH, PF_NA} } },
	/* PPME_SYSCALL_RMDIR_X */{"rmdir", EC_FILE, EF_NONE, 1, {{"res", PT_ERRNO, PF_DEC} } },
	/* PPME_SYSCALL_OPENAT_E */{"openat", EC_FILE, (enum ppm_event_flags)(EF_CREATES_FD | EF_MODIFIES_STATE), 4, {{"dirfd", PT_FD, PF_DEC}, {"name", PT_CHARBUF, PF_NA}, {"flags", PT_FLAGS32, PF_HEX, file_flags}, {"mode", PT_UINT32, PF_HEX} } },
	/* PPME_SYSCALL_OPENAT_X */{"openat", EC_FILE, (enum ppm_event_flags)(EF_CREATES_FD | EF_MODIFIES_STATE), 1, {{"fd", PT_FD, PF_DEC} } },
	/* PPME_SYSCALL_LINK_E */{"link", EC_FILE, EF_NONE, 2, {{"oldpath", PT_FSPATH, PF_NA}, {"newpath", PT_FSPATH, PF_NA} } },
	/* PPME_SYSCALL_LINK_X */{"link", EC_FILE, EF_NONE, 1, {{"res", PT_ERRNO, PF_DEC} } },
	/* PPME_SYSCALL_LINKAT_E */{"linkat", EC_FILE, EF_NONE, 4, {{"olddir", PT_FD, PF_DEC}, {"oldpath", PT_CHARBUF, PF_NA}, {"newdir", PT_FD, PF_DEC}, {"newpath", PT_CHARBUF, PF_NA} } },
	/* PPME_SYSCALL_LINKAT_X */{"linkat", EC_FILE, EF_NONE, 1, {{"res", PT_ERRNO, PF_DEC} } },
	/* PPME_SYSCALL_UNLINK_E */{"unlink", EC_FILE, EF_NONE, 1, {{"path", PT_FSPATH, PF_NA} } },
	/* PPME_SYSCALL_UNLINK_X */{"unlink", EC_FILE, EF_NONE, 1, {{"res", PT_ERRNO, PF_DEC} } },
	/* PPME_SYSCALL_UNLINKAT_E */{"unlinkat", EC_FILE, EF_NONE, 2, {{"dirfd", PT_FD, PF_DEC}, {"name", PT_CHARBUF, PF_NA} } },
	/* PPME_SYSCALL_UNLINKAT_X */{"unlinkat", EC_FILE, EF_NONE, 1, {{"res", PT_ERRNO, PF_DEC} } },
	/* PPME_SYSCALL_PREAD_E */{"pread", EC_IO_READ, (enum ppm_event_flags)(EF_USES_FD | EF_READS_FROM_FD), 3, {{"fd", PT_FD, PF_DEC}, {"size", PT_UINT32, PF_DEC}, {"pos", PT_UINT64, PF_DEC} } },
	/* PPME_SYSCALL_PREAD_X */{"pread", EC_IO_READ, (enum ppm_event_flags)(EF_USES_FD | EF_READS_FROM_FD), 2, {{"res", PT_ERRNO, PF_DEC}, {"data", PT_BYTEBUF, PF_NA} } },
	/* PPME_SYSCALL_PWRITE_E */{"pwrite", EC_IO_WRITE, (enum ppm_event_flags)(EF_USES_FD | EF_WRITES_TO_FD), 3, {{"fd", PT_FD, PF_DEC}, {"size", PT_UINT32, PF_DEC}, {"pos", PT_UINT64, PF_DEC} } },
	/* PPME_SYSCALL_PWRITE_X */{"pwrite", EC_IO_WRITE, (enum ppm_event_flags)(EF_USES_FD | EF_WRITES_TO_FD), 2, {{"res", PT_ERRNO, PF_DEC}, {"data", PT_BYTEBUF, PF_NA} } },
	/* PPME_SYSCALL_READV_E */{"readv", EC_IO_READ, (enum ppm_event_flags)(EF_USES_FD | EF_READS_FROM_FD), 1, {{"fd", PT_FD, PF_DEC} } },
	/* PPME_SYSCALL_READV_X */{"readv", EC_IO_READ, (enum ppm_event_flags)(EF_USES_FD | EF_READS_FROM_FD), 3, {{"res", PT_ERRNO, PF_DEC}, {"size", PT_UINT32, PF_DEC}, {"data", PT_BYTEBUF, PF_NA} } },
	/* PPME_SYSCALL_WRITEV_E */{"writev", EC_IO_WRITE, (enum ppm_event_flags)(EF_USES_FD | EF_WRITES_TO_FD), 2, {{"fd", PT_FD, PF_DEC}, {"size", PT_UINT32, PF_DEC} } },
	/* PPME_SYSCALL_WRITEV_X */{"writev", EC_IO_WRITE, (enum ppm_event_flags)(EF_USES_FD | EF_WRITES_TO_FD), 2, {{"res", PT_ERRNO, PF_DEC}, {"data", PT_BYTEBUF, PF_NA} } },
	/* PPME_SYSCALL_PREADV_E */{"preadv", EC_IO_READ, (enum ppm_event_flags)(EF_USES_FD | EF_READS_FROM_FD), 2, {{"fd", PT_FD, PF_DEC}, {"pos", PT_UINT64, PF_DEC} } },
	/* PPME_SYSCALL_PREADV_X */{"preadv", EC_IO_READ, (enum ppm_event_flags)(EF_USES_FD | EF_READS_FROM_FD), 3, {{"res", PT_ERRNO, PF_DEC}, {"size", PT_UINT32, PF_DEC}, {"data", PT_BYTEBUF, PF_NA} } },
	/* PPME_SYSCALL_PWRITEV_E */{"pwritev", EC_IO_WRITE, (enum ppm_event_flags)(EF_USES_FD | EF_WRITES_TO_FD), 3, {{"fd", PT_FD, PF_DEC}, {"size", PT_UINT32, PF_DEC}, {"pos", PT_UINT64, PF_DEC} } },
	/* PPME_SYSCALL_PWRITEV_X */{"pwritev", EC_IO_WRITE, (enum ppm_event_flags)(EF_USES_FD | EF_WRITES_TO_FD), 2, {{"res", PT_ERRNO, PF_DEC}, {"data", PT_BYTEBUF, PF_NA} } },
	/* PPME_SYSCALL_DUP_E */{"dup", EC_IO_OTHER, (enum ppm_event_flags)(EF_CREATES_FD | EF_USES_FD | EF_MODIFIES_STATE), 1, {{"fd", PT_FD, PF_DEC} } },
	/* PPME_SYSCALL_DUP_X */{"dup", EC_IO_OTHER, (enum ppm_event_flags)(EF_CREATES_FD | EF_USES_FD | EF_MODIFIES_STATE), 1, {{"res", PT_FD, PF_DEC} } },
	/* PPME_SYSCALL_SIGNALFD_E */{"signalfd", EC_SIGNAL, (enum ppm_event_flags)(EF_CREATES_FD | EF_MODIFIES_STATE), 3, {{"fd", PT_FD, PF_DEC}, {"mask", PT_UINT32, PF_HEX}, {"flags", PT_FLAGS8, PF_HEX} } },
	/* PPME_SYSCALL_SIGNALFD_X */{"signalfd", EC_SIGNAL, (enum ppm_event_flags)(EF_CREATES_FD | EF_MODIFIES_STATE), 1, {{"res", PT_FD, PF_DEC} } },
	/* PPME_SYSCALL_KILL_E */{"kill", EC_SIGNAL, EF_NONE, 2, {{"pid", PT_PID, PF_DEC}, {"sig", PT_SIGTYPE, PF_DEC} } },
	/* PPME_SYSCALL_KILL_X */{"kill", EC_SIGNAL, EF_NONE, 1, {{"res", PT_ERRNO, PF_DEC} } },
	/* PPME_SYSCALL_TKILL_E */{"tkill", EC_SIGNAL, EF_NONE, 2, {{"tid", PT_PID, PF_DEC}, {"sig", PT_SIGTYPE, PF_DEC} } },
	/* PPME_SYSCALL_TKILL_X */{"tkill", EC_SIGNAL, EF_NONE, 1, {{"res", PT_ERRNO, PF_DEC} } },
	/* PPME_SYSCALL_TGKILL_E */{"tgkill", EC_SIGNAL, EF_NONE, 3, {{"pid", PT_PID, PF_DEC}, {"tid", PT_PID, PF_DEC}, {"sig", PT_SIGTYPE, PF_DEC} } },
	/* PPME_SYSCALL_TGKILL_X */{"tgkill", EC_SIGNAL, EF_NONE, 1, {{"res", PT_ERRNO, PF_DEC} } },
	/* PPME_SYSCALL_NANOSLEEP_E */{"nanosleep", EC_SLEEP, EF_WAITS, 1, {{"interval", PT_RELTIME, PF_DEC} } },
	/* PPME_SYSCALL_NANOSLEEP_X */{"nanosleep", EC_SLEEP, EF_WAITS, 1, {{"res", PT_ERRNO, PF_DEC} } },
	/* PPME_SYSCALL_TIMERFD_CREATE_E */{"timerfd_create", EC_TIME, (enum ppm_event_flags)(EF_CREATES_FD | EF_MODIFIES_STATE), 2, {{"clockid", PT_UINT8, PF_DEC}, {"flags", PT_FLAGS8, PF_HEX} } },
	/* PPME_SYSCALL_TIMERFD_CREATE_X */{"timerfd_create", EC_TIME, (enum ppm_event_flags)(EF_CREATES_FD | EF_MODIFIES_STATE), 1, {{"res", PT_FD, PF_DEC} } },
	/* PPME_SYSCALL_INOTIFY_INIT_E */{"inotify_init", EC_IPC, (enum ppm_event_flags)(EF_CREATES_FD | EF_MODIFIES_STATE), 1, {{"flags", PT_FLAGS8, PF_HEX} } },
	/* PPME_SYSCALL_INOTIFY_INIT_X */{"inotify_init", EC_IPC, (enum ppm_event_flags)(EF_CREATES_FD | EF_MODIFIES_STATE), 1, {{"res", PT_FD, PF_DEC} } },
	/* PPME_SYSCALL_GETRLIMIT_E */{"getrlimit", EC_PROCESS, EF_NONE, 1, {{"resource", PT_FLAGS8, PF_DEC, rlimit_resources} } },
	/* PPME_SYSCALL_GETRLIMIT_X */{"getrlimit", EC_PROCESS, EF_NONE, 3, {{"res", PT_ERRNO, PF_DEC}, {"cur", PT_INT64, PF_DEC}, {"max", PT_INT64, PF_DEC} } },
	/* PPME_SYSCALL_SETRLIMIT_E */{"setrlimit", EC_PROCESS, EF_NONE, 1, {{"resource", PT_FLAGS8, PF_DEC, rlimit_resources} } },
	/* PPME_SYSCALL_SETRLIMIT_X */{"setrlimit", EC_PROCESS, EF_NONE, 3, {{"res", PT_ERRNO, PF_DEC}, {"cur", PT_INT64, PF_DEC}, {"max", PT_INT64, PF_DEC} } },
	/* PPME_SYSCALL_PRLIMIT_E */{"prlimit", EC_PROCESS, EF_NONE, 2, {{"pid", PT_PID, PF_DEC}, {"resource", PT_FLAGS8, PF_DEC, rlimit_resources} } },
	/* PPME_SYSCALL_PRLIMIT_X */{"prlimit", EC_PROCESS, EF_NONE, 5, {{"res", PT_ERRNO, PF_DEC}, {"newcur", PT_INT64, PF_DEC}, {"newmax", PT_INT64, PF_DEC}, {"oldcur", PT_INT64, PF_DEC}, {"oldmax", PT_INT64, PF_DEC} } },
	/* PPME_SCHEDSWITCH_1_E */{"switch", EC_SCHEDULER, EF_NONE, 1, {{"next", PT_PID, PF_DEC} } },
	/* PPME_SCHEDSWITCH_1_X */{"NA2", EC_SCHEDULER, EF_UNUSED, 0},
	/* PPME_DROP_E */{"drop", EC_INTERNAL, EF_NONE, 1, {{"ratio", PT_UINT32, PF_DEC} } },
	/* PPME_DROP_X */{"drop", EC_INTERNAL, EF_NONE, 1, {{"ratio", PT_UINT32, PF_DEC} } },
	/* PPME_SYSCALL_FCNTL_E */{"fcntl", EC_IO_OTHER, (enum ppm_event_flags)(EF_USES_FD | EF_MODIFIES_STATE), 2, {{"fd", PT_FD, PF_DEC}, {"cmd", PT_FLAGS8, PF_DEC, fcntl_commands} } },
	/* PPME_SYSCALL_FCNTL_X */{"fcntl", EC_IO_OTHER, (enum ppm_event_flags)(EF_USES_FD | EF_MODIFIES_STATE), 1, {{"res", PT_FD, PF_DEC} } },
<<<<<<< HEAD
	/* PPME_SCHEDSWITCHEX_E */{"switch", EC_SCHEDULER, EF_NONE, 5, {{"next", PT_PID, PF_DEC}, {"pgft_maj", PT_UINT32, PF_DEC}, {"pgft_min", PT_UINT32, PF_DEC}, {"next_pgft_maj", PT_UINT32, PF_DEC}, {"next_pgft_min", PT_UINT32, PF_DEC} } },
	/* PPME_SCHEDSWITCHEX_X */{"NA2", EC_SCHEDULER, EF_UNUSED, 0},
	/* PPME_SYSCALL_PTRACE_E */{"ptrace", EC_PROCESS, EF_NONE, 2, {{"request", PT_FLAGS16, PF_DEC, ptrace_requests}, {"pid", PT_PID, PF_DEC} } },
	/* PPME_SYSCALL_PTRACE_X */{"ptrace", EC_PROCESS, EF_NONE, 3, {{"res", PT_ERRNO, PF_DEC}, {"addr", PT_DYN, PF_HEX, ptrace_dynamic_param}, {"data", PT_DYN, PF_HEX, ptrace_dynamic_param} } },
=======
	/* PPME_SCHEDSWITCH_6_E */{"switch", EC_SCHEDULER, EF_NONE, 6, {{"next", PT_PID, PF_DEC}, {"pgft_maj", PT_UINT64, PF_DEC}, {"pgft_min", PT_UINT64, PF_DEC}, {"vm_size", PT_UINT32, PF_DEC}, {"vm_rss", PT_UINT32, PF_DEC}, {"vm_swap", PT_UINT32, PF_DEC} } },
	/* PPME_SCHEDSWITCH_6_X */{"NA2", EC_SCHEDULER, EF_UNUSED, 0},
	/* PPME_SYSCALL_EXECVE_13_E */{"execve", EC_PROCESS, EF_MODIFIES_STATE, 0},
	/* PPME_SYSCALL_EXECVE_13_X */{"execve", EC_PROCESS, EF_MODIFIES_STATE, 13, {{"res", PT_ERRNO, PF_DEC}, {"exe", PT_CHARBUF, PF_NA}, {"args", PT_BYTEBUF, PF_NA}, {"tid", PT_PID, PF_DEC}, {"pid", PT_PID, PF_DEC}, {"ptid", PT_PID, PF_DEC}, {"cwd", PT_CHARBUF, PF_NA}, {"fdlimit", PT_UINT64, PF_DEC}, {"pgft_maj", PT_UINT64, PF_DEC}, {"pgft_min", PT_UINT64, PF_DEC}, {"vm_size", PT_UINT32, PF_DEC}, {"vm_rss", PT_UINT32, PF_DEC}, {"vm_swap", PT_UINT32, PF_DEC} } },
	/* PPME_CLONE_16_E */{"clone", EC_PROCESS, EF_MODIFIES_STATE, 0},
	/* PPME_CLONE_16_X */{"clone", EC_PROCESS, EF_MODIFIES_STATE, 16, {{"res", PT_PID, PF_DEC}, {"exe", PT_CHARBUF, PF_NA}, {"args", PT_BYTEBUF, PF_NA}, {"tid", PT_PID, PF_DEC}, {"pid", PT_PID, PF_DEC}, {"ptid", PT_PID, PF_DEC}, {"cwd", PT_CHARBUF, PF_NA}, {"fdlimit", PT_INT64, PF_DEC}, {"pgft_maj", PT_UINT64, PF_DEC}, {"pgft_min", PT_UINT64, PF_DEC}, {"vm_size", PT_UINT32, PF_DEC}, {"vm_rss", PT_UINT32, PF_DEC}, {"vm_swap", PT_UINT32, PF_DEC}, {"flags", PT_FLAGS32, PF_HEX, clone_flags}, {"uid", PT_UINT32, PF_DEC}, {"gid", PT_UINT32, PF_DEC} } },
	/* PPME_SYSCALL_BRK_4_E */{"brk", EC_MEMORY, EF_NONE, 1, {{"addr", PT_UINT64, PF_HEX} } },
	/* PPME_SYSCALL_BRK_4_X */{"brk", EC_MEMORY, EF_NONE, 4, {{"res", PT_UINT64, PF_HEX}, {"vm_size", PT_UINT32, PF_DEC}, {"vm_rss", PT_UINT32, PF_DEC}, {"vm_swap", PT_UINT32, PF_DEC} } },
	/* PPME_SYSCALL_MMAP_E */{"mmap", EC_MEMORY, EF_NONE, 6, {{"addr", PT_UINT64, PF_HEX}, {"length", PT_UINT64, PF_DEC}, {"prot", PT_FLAGS32, PF_HEX, prot_flags}, {"flags", PT_FLAGS32, PF_HEX, mmap_flags}, {"fd", PT_FD, PF_DEC}, {"offset", PT_UINT64, PF_DEC} } },
	/* PPME_SYSCALL_MMAP_X */{"mmap", EC_MEMORY, EF_NONE, 4, {{"res", PT_UINT64, PF_HEX}, {"vm_size", PT_UINT32, PF_DEC}, {"vm_rss", PT_UINT32, PF_DEC}, {"vm_swap", PT_UINT32, PF_DEC} } },
	/* PPME_SYSCALL_MMAP2_E */{"mmap2", EC_MEMORY, EF_NONE, 6, {{"addr", PT_UINT64, PF_HEX}, {"length", PT_UINT64, PF_DEC}, {"prot", PT_FLAGS32, PF_HEX, prot_flags}, {"flags", PT_FLAGS32, PF_HEX, mmap_flags}, {"fd", PT_FD, PF_DEC}, {"pgoffset", PT_UINT64, PF_DEC} } },
	/* PPME_SYSCALL_MMAP2_X */{"mmap2", EC_MEMORY, EF_NONE, 4, {{"res", PT_UINT64, PF_HEX}, {"vm_size", PT_UINT32, PF_DEC}, {"vm_rss", PT_UINT32, PF_DEC}, {"vm_swap", PT_UINT32, PF_DEC} } },
	/* PPME_SYSCALL_MUNMAP_E */{"munmap", EC_MEMORY, EF_NONE, 2, {{"addr", PT_UINT64, PF_HEX}, {"length", PT_UINT64, PF_DEC} } },
	/* PPME_SYSCALL_MUNMAP_X */{"munmap", EC_MEMORY, EF_NONE, 4, {{"res", PT_ERRNO, PF_DEC}, {"vm_size", PT_UINT32, PF_DEC}, {"vm_rss", PT_UINT32, PF_DEC}, {"vm_swap", PT_UINT32, PF_DEC} } },
	/* PPME_SYSCALL_SPLICE_E */{"splice", EC_IO_OTHER, EF_USES_FD, 4, {{"fd_in", PT_FD, PF_DEC}, {"fd_out", PT_FD, PF_DEC}, {"size", PT_UINT64, PF_DEC}, {"flags", PT_FLAGS32, PF_HEX, splice_flags} } },
	/* PPME_SYSCALL_SPLICE_X */{"splice", EC_IO_OTHER, EF_USES_FD, 1, {{"res", PT_ERRNO, PF_DEC}} }
>>>>>>> 2a3d1376
};<|MERGE_RESOLUTION|>--- conflicted
+++ resolved
@@ -174,12 +174,6 @@
 	/* PPME_DROP_X */{"drop", EC_INTERNAL, EF_NONE, 1, {{"ratio", PT_UINT32, PF_DEC} } },
 	/* PPME_SYSCALL_FCNTL_E */{"fcntl", EC_IO_OTHER, (enum ppm_event_flags)(EF_USES_FD | EF_MODIFIES_STATE), 2, {{"fd", PT_FD, PF_DEC}, {"cmd", PT_FLAGS8, PF_DEC, fcntl_commands} } },
 	/* PPME_SYSCALL_FCNTL_X */{"fcntl", EC_IO_OTHER, (enum ppm_event_flags)(EF_USES_FD | EF_MODIFIES_STATE), 1, {{"res", PT_FD, PF_DEC} } },
-<<<<<<< HEAD
-	/* PPME_SCHEDSWITCHEX_E */{"switch", EC_SCHEDULER, EF_NONE, 5, {{"next", PT_PID, PF_DEC}, {"pgft_maj", PT_UINT32, PF_DEC}, {"pgft_min", PT_UINT32, PF_DEC}, {"next_pgft_maj", PT_UINT32, PF_DEC}, {"next_pgft_min", PT_UINT32, PF_DEC} } },
-	/* PPME_SCHEDSWITCHEX_X */{"NA2", EC_SCHEDULER, EF_UNUSED, 0},
-	/* PPME_SYSCALL_PTRACE_E */{"ptrace", EC_PROCESS, EF_NONE, 2, {{"request", PT_FLAGS16, PF_DEC, ptrace_requests}, {"pid", PT_PID, PF_DEC} } },
-	/* PPME_SYSCALL_PTRACE_X */{"ptrace", EC_PROCESS, EF_NONE, 3, {{"res", PT_ERRNO, PF_DEC}, {"addr", PT_DYN, PF_HEX, ptrace_dynamic_param}, {"data", PT_DYN, PF_HEX, ptrace_dynamic_param} } },
-=======
 	/* PPME_SCHEDSWITCH_6_E */{"switch", EC_SCHEDULER, EF_NONE, 6, {{"next", PT_PID, PF_DEC}, {"pgft_maj", PT_UINT64, PF_DEC}, {"pgft_min", PT_UINT64, PF_DEC}, {"vm_size", PT_UINT32, PF_DEC}, {"vm_rss", PT_UINT32, PF_DEC}, {"vm_swap", PT_UINT32, PF_DEC} } },
 	/* PPME_SCHEDSWITCH_6_X */{"NA2", EC_SCHEDULER, EF_UNUSED, 0},
 	/* PPME_SYSCALL_EXECVE_13_E */{"execve", EC_PROCESS, EF_MODIFIES_STATE, 0},
@@ -195,6 +189,7 @@
 	/* PPME_SYSCALL_MUNMAP_E */{"munmap", EC_MEMORY, EF_NONE, 2, {{"addr", PT_UINT64, PF_HEX}, {"length", PT_UINT64, PF_DEC} } },
 	/* PPME_SYSCALL_MUNMAP_X */{"munmap", EC_MEMORY, EF_NONE, 4, {{"res", PT_ERRNO, PF_DEC}, {"vm_size", PT_UINT32, PF_DEC}, {"vm_rss", PT_UINT32, PF_DEC}, {"vm_swap", PT_UINT32, PF_DEC} } },
 	/* PPME_SYSCALL_SPLICE_E */{"splice", EC_IO_OTHER, EF_USES_FD, 4, {{"fd_in", PT_FD, PF_DEC}, {"fd_out", PT_FD, PF_DEC}, {"size", PT_UINT64, PF_DEC}, {"flags", PT_FLAGS32, PF_HEX, splice_flags} } },
-	/* PPME_SYSCALL_SPLICE_X */{"splice", EC_IO_OTHER, EF_USES_FD, 1, {{"res", PT_ERRNO, PF_DEC}} }
->>>>>>> 2a3d1376
+	/* PPME_SYSCALL_SPLICE_X */{"splice", EC_IO_OTHER, EF_USES_FD, 1, {{"res", PT_ERRNO, PF_DEC}} },
+	/* PPME_SYSCALL_PTRACE_E */{"ptrace", EC_PROCESS, EF_NONE, 2, {{"request", PT_FLAGS16, PF_DEC, ptrace_requests}, {"pid", PT_PID, PF_DEC} } },
+	/* PPME_SYSCALL_PTRACE_X */{"ptrace", EC_PROCESS, EF_NONE, 3, {{"res", PT_ERRNO, PF_DEC}, {"addr", PT_DYN, PF_HEX, ptrace_dynamic_param}, {"data", PT_DYN, PF_HEX, ptrace_dynamic_param} } },
 };