--- conflicted
+++ resolved
@@ -30,11 +30,7 @@
 /*
  * Limits
  */
-<<<<<<< HEAD
 #define PPM_MAX_EVENT_PARAMS 20	/* Max number of parameters an event can have */
-=======
-#define PPM_MAX_EVENT_PARAMS 17	/* Max number of parameters an event can have */
->>>>>>> 4e754a73
 #define PPM_MAX_PATH_SIZE 256	/* Max size that an event parameter can have in the circular buffer, in bytes */
 #define PPM_MAX_NAME_LEN 32
 
@@ -608,16 +604,6 @@
 	PPME_SYSCALL_GETRESUID_X = 211,
 	PPME_SYSCALL_GETRESGID_E = 212,
 	PPME_SYSCALL_GETRESGID_X = 213,
-<<<<<<< HEAD
-	PPME_SYSCALL_CLONE_19_E = 214,
-	PPME_SYSCALL_CLONE_19_X = 215,
-	PPME_SYSCALL_FORK_19_E = 216,
-	PPME_SYSCALL_FORK_19_X = 217,
-	PPME_SYSCALL_VFORK_19_E = 218,
-	PPME_SYSCALL_VFORK_19_X = 219,
-	PPME_CONTAINER_E = 220,
-	PPME_CONTAINER_X = 221,
-=======
 	PPME_SYSCALL_EXECVE_15_E = 214,
 	PPME_SYSCALL_EXECVE_15_X = 215,
 	PPME_SYSCALL_CLONE_17_E = 216,
@@ -626,8 +612,15 @@
 	PPME_SYSCALL_FORK_17_X = 219,
 	PPME_SYSCALL_VFORK_17_E = 220,
 	PPME_SYSCALL_VFORK_17_X = 221,
->>>>>>> 4e754a73
-	PPM_EVENT_MAX = 222
+	PPME_SYSCALL_CLONE_20_E = 222,
+	PPME_SYSCALL_CLONE_20_X = 223,
+	PPME_SYSCALL_FORK_20_E = 224,
+	PPME_SYSCALL_FORK_20_X = 225,
+	PPME_SYSCALL_VFORK_20_E = 226,
+	PPME_SYSCALL_VFORK_20_X = 227,
+	PPME_CONTAINER_E = 228,
+	PPME_CONTAINER_X = 229,
+	PPM_EVENT_MAX = 230
 };
 /*@}*/
 
