/*
Copyright (C) 2013-2014 Draios inc.

This file is part of sysdig.

sysdig is free software; you can redistribute it and/or modify
it under the terms of the GNU General Public License version 2 as
published by the Free Software Foundation.

sysdig is distributed in the hope that it will be useful,
but WITHOUT ANY WARRANTY; without even the implied warranty of
MERCHANTABILITY or FITNESS FOR A PARTICULAR PURPOSE.  See the
GNU General Public License for more details.

You should have received a copy of the GNU General Public License
along with sysdig.  If not, see <http://www.gnu.org/licenses/>.
*/

#ifndef EVENTS_PUBLIC_H_
#define EVENTS_PUBLIC_H_

#if defined(__sun)
#include <sys/ioccom.h>
#endif

#ifdef __KERNEL__
#include <linux/types.h>
#endif

/*
 * Limits
 */
#define PPM_MAX_EVENT_PARAMS 20	/* Max number of parameters an event can have */
#define PPM_MAX_PATH_SIZE 256	/* Max size that an event parameter can have in the circular buffer, in bytes */
#define PPM_MAX_NAME_LEN 32

/*
 * Socket families
 */
#define PPM_AF_UNSPEC       0
#define PPM_AF_UNIX         1       /* Unix domain sockets          */
#define PPM_AF_LOCAL        1       /* POSIX name for PPM_AF_UNIX   */
#define PPM_AF_INET         2       /* Internet IP Protocol         */
#define PPM_AF_AX25         3       /* Amateur Radio AX.25          */
#define PPM_AF_IPX          4       /* Novell IPX                   */
#define PPM_AF_APPLETALK    5       /* AppleTalk DDP                */
#define PPM_AF_NETROM       6       /* Amateur Radio NET/ROM        */
#define PPM_AF_BRIDGE       7       /* Multiprotocol bridge         */
#define PPM_AF_ATMPVC       8       /* ATM PVCs                     */
#define PPM_AF_X25          9       /* Reserved for X.25 project    */
#define PPM_AF_INET6        10      /* IP version 6                 */
#define PPM_AF_ROSE         11      /* Amateur Radio X.25 PLP       */
#define PPM_AF_DECnet       12      /* Reserved for DECnet project  */
#define PPM_AF_NETBEUI      13      /* Reserved for 802.2LLC project*/
#define PPM_AF_SECURITY     14      /* Security callback pseudo AF */
#define PPM_AF_KEY          15      /* PF_KEY key management API */
#define PPM_AF_NETLINK      16
#define PPM_AF_ROUTE        PPM_AF_NETLINK /* Alias to emulate 4.4BSD */
#define PPM_AF_PACKET       17      /* Packet family                */
#define PPM_AF_ASH          18      /* Ash                          */
#define PPM_AF_ECONET       19      /* Acorn Econet                 */
#define PPM_AF_ATMSVC       20      /* ATM SVCs                     */
#define PPM_AF_RDS          21      /* RDS sockets                  */
#define PPM_AF_SNA          22      /* Linux SNA Project (nutters!) */
#define PPM_AF_IRDA         23      /* IRDA sockets                 */
#define PPM_AF_PPPOX        24      /* PPPoX sockets                */
#define PPM_AF_WANPIPE      25      /* Wanpipe API Sockets */
#define PPM_AF_LLC          26      /* Linux LLC                    */
#define PPM_AF_CAN          29      /* Controller Area Network      */
#define PPM_AF_TIPC         30      /* TIPC sockets                 */
#define PPM_AF_BLUETOOTH    31      /* Bluetooth sockets            */
#define PPM_AF_IUCV         32      /* IUCV sockets                 */
#define PPM_AF_RXRPC        33      /* RxRPC sockets                */
#define PPM_AF_ISDN         34      /* mISDN sockets                */
#define PPM_AF_PHONET       35      /* Phonet sockets               */
#define PPM_AF_IEEE802154   36      /* IEEE802154 sockets           */
#define PPM_AF_CAIF         37      /* CAIF sockets                 */
#define PPM_AF_ALG          38      /* Algorithm sockets            */
#define PPM_AF_NFC          39      /* NFC sockets                  */

/*
 * File flags
 */
#define PPM_O_NONE	0
#define PPM_O_RDONLY	(1 << 0)	/* Open for reading only */
#define PPM_O_WRONLY	(1 << 1)	/* Open for writing only */
#define PPM_O_RDWR	(PPM_O_RDONLY | PPM_O_WRONLY)	/* Open for reading and writing */
#define PPM_O_CREAT	(1 << 2)	/* Create a new file if it doesn't exist. */
#define PPM_O_APPEND (1 << 3)	/* If set, the file offset shall be set to the end of the file prior to each write. */
#define PPM_O_DSYNC	(1 << 4)
#define PPM_O_EXCL	(1 << 5)
#define PPM_O_NONBLOCK	(1 << 6)
#define PPM_O_SYNC	(1 << 7)
#define PPM_O_TRUNC	(1 << 8)
#define PPM_O_DIRECT (1 << 9)
#define PPM_O_DIRECTORY (1 << 10)
#define PPM_O_LARGEFILE (1 << 11)
#define PPM_O_CLOEXEC	(1 << 12)

/*
 * flock() flags
 */
#define PPM_LOCK_NONE 0
#define PPM_LOCK_SH (1 << 0)
#define PPM_LOCK_EX (1 << 1)
#define PPM_LOCK_NB (1 << 2)
#define PPM_LOCK_UN (1 << 3)

/*
 * Clone flags
 */
#define PPM_CL_NONE 0
#define PPM_CL_CLONE_FILES (1 << 0)
#define PPM_CL_CLONE_FS (1 << 1)
#define PPM_CL_CLONE_IO (1 << 2)
#define PPM_CL_CLONE_NEWIPC (1 << 3)
#define PPM_CL_CLONE_NEWNET (1 << 4)
#define PPM_CL_CLONE_NEWNS (1 << 5)
#define PPM_CL_CLONE_NEWPID (1 << 6)
#define PPM_CL_CLONE_NEWUTS (1 << 7)
#define PPM_CL_CLONE_PARENT (1 << 8)
#define PPM_CL_CLONE_PARENT_SETTID (1 << 9)
#define PPM_CL_CLONE_PTRACE (1 << 10)
#define PPM_CL_CLONE_SIGHAND (1 << 11)
#define PPM_CL_CLONE_SYSVSEM (1 << 12)
#define PPM_CL_CLONE_THREAD (1 << 13)
#define PPM_CL_CLONE_UNTRACED (1 << 14)
#define PPM_CL_CLONE_VM (1 << 15)
#define PPM_CL_CLONE_INVERTED (1 << 16)	/* libsinsp-specific flag. It's set if clone() returned in */
										/* the child process before than in the parent process. */
#define PPM_CL_NAME_CHANGED (1 << 17)	/* libsinsp-specific flag. Set when the thread name changes */
										/* (for example because execve was called) */
#define PPM_CL_CLOSED (1 << 18)			/* thread has been closed. */
#define PPM_CL_ACTIVE (1 << 19)			/* libsinsp-specific flag. Set in the first non-clone event for
										   this thread. */
#define PPM_CL_CLONE_NEWUSER (1 << 20)

/*
 * Futex Operations
 */
#define PPM_FU_FUTEX_WAIT 0
#define PPM_FU_FUTEX_WAKE 1
#define PPM_FU_FUTEX_FD 2
#define PPM_FU_FUTEX_REQUEUE 3
#define PPM_FU_FUTEX_CMP_REQUEUE 4
#define PPM_FU_FUTEX_WAKE_OP 5
#define PPM_FU_FUTEX_LOCK_PI 6
#define PPM_FU_FUTEX_UNLOCK_PI 7
#define PPM_FU_FUTEX_TRYLOCK_PI 8
#define PPM_FU_FUTEX_WAIT_BITSET 9
#define PPM_FU_FUTEX_WAKE_BITSET 10
#define PPM_FU_FUTEX_WAIT_REQUEUE_PI 11
#define PPM_FU_FUTEX_CMP_REQUEUE_PI 12
#define PPM_FU_FUTEX_PRIVATE_FLAG	128
#define PPM_FU_FUTEX_CLOCK_REALTIME 256

/*
 * lseek() and llseek() whence
 */
#define PPM_SEEK_SET 0
#define PPM_SEEK_CUR 1
#define PPM_SEEK_END 2

/*
 * poll() flags
 */
#define PPM_POLLIN (1 << 0)
#define PPM_POLLPRI (1 << 1)
#define PPM_POLLOUT (1 << 2)
#define PPM_POLLRDHUP (1 << 3)
#define PPM_POLLERR (1 << 4)
#define PPM_POLLHUP (1 << 5)
#define PPM_POLLNVAL (1 << 6)
#define PPM_POLLRDNORM (1 << 7)
#define PPM_POLLRDBAND (1 << 8)
#define PPM_POLLWRNORM (1 << 9)
#define PPM_POLLWRBAND (1 << 10)

/*
 * shutdown() how
 */
#define PPM_SHUT_RD 0
#define PPM_SHUT_WR 1
#define PPM_SHUT_RDWR 2

/*
 * openat() flags
 */
#define PPM_AT_FDCWD -100

/*
 * rlimit resources
 */
#define PPM_RLIMIT_CPU 0 /* CPU time in sec */
#define PPM_RLIMIT_FSIZE 1 /* Maximum filesize */
#define PPM_RLIMIT_DATA 2 /* max data size */
#define PPM_RLIMIT_STACK 3 /* max stack size */
#define PPM_RLIMIT_CORE 4 /* max core file size */
#define PPM_RLIMIT_RSS 5 /* max resident set size */
#define PPM_RLIMIT_NPROC 6 /* max number of processes */
#define PPM_RLIMIT_NOFILE 7 /* max number of open files */
#define PPM_RLIMIT_MEMLOCK 8 /* max locked-in-memory address space */
#define PPM_RLIMIT_AS 9 /* address space limit */
#define PPM_RLIMIT_LOCKS 10  /* maximum file locks held */
#define PPM_RLIMIT_SIGPENDING 11 /* max number of pending signals */
#define PPM_RLIMIT_MSGQUEUE 12 /* maximum bytes in POSIX mqueues */
#define PPM_RLIMIT_NICE 13 /* max nice prio allowed to raise to 0-39 for nice level 19 .. -20 */
#define PPM_RLIMIT_RTPRIO 14 /* maximum realtime priority */
#define PPM_RLIMIT_RTTIME 15 /* timeout for RT tasks in us */
#define PPM_RLIMIT_UNKNOWN 255 /* CPU time in sec */

/*
 * fcntl commands
 */
#define PPM_FCNTL_UNKNOWN 0
#define PPM_FCNTL_F_DUPFD 1
#define PPM_FCNTL_F_GETFD 2
#define PPM_FCNTL_F_SETFD 3
#define PPM_FCNTL_F_GETFL 4
#define PPM_FCNTL_F_SETFL 5
#define PPM_FCNTL_F_GETLK 6
#define PPM_FCNTL_F_SETLK 8
#define PPM_FCNTL_F_SETLKW 9
#define PPM_FCNTL_F_SETOWN 10
#define PPM_FCNTL_F_GETOWN 12
#define PPM_FCNTL_F_SETSIG 13
#define PPM_FCNTL_F_GETSIG 15
#ifndef CONFIG_64BIT
#define PPM_FCNTL_F_GETLK64 17
#define PPM_FCNTL_F_SETLK64 18
#define PPM_FCNTL_F_SETLKW64 19
#endif
#define PPM_FCNTL_F_SETOWN_EX 21
#define PPM_FCNTL_F_GETOWN_EX 22
#define PPM_FCNTL_F_SETLEASE 23
#define PPM_FCNTL_F_GETLEASE 24
#define PPM_FCNTL_F_CANCELLK 25
#define PPM_FCNTL_F_DUPFD_CLOEXEC 26
#define PPM_FCNTL_F_NOTIFY 27
#define PPM_FCNTL_F_SETPIPE_SZ 28
#define PPM_FCNTL_F_GETPIPE_SZ 29

 /*
 * ptrace requests
 */
#define PPM_PTRACE_UNKNOWN 0
#define PPM_PTRACE_TRACEME 1
#define PPM_PTRACE_PEEKTEXT 2
#define PPM_PTRACE_PEEKDATA 3
#define PPM_PTRACE_PEEKUSR 4
#define PPM_PTRACE_POKETEXT 5
#define PPM_PTRACE_POKEDATA 6
#define PPM_PTRACE_POKEUSR 7
#define PPM_PTRACE_CONT 8
#define PPM_PTRACE_KILL 9
#define PPM_PTRACE_SINGLESTEP 10
#define PPM_PTRACE_ATTACH 11
#define PPM_PTRACE_DETACH 12
#define PPM_PTRACE_SYSCALL 13
#define PPM_PTRACE_SETOPTIONS 14
#define PPM_PTRACE_GETEVENTMSG 15
#define PPM_PTRACE_GETSIGINFO 16
#define PPM_PTRACE_SETSIGINFO 17
#define PPM_PTRACE_GETREGSET 18
#define PPM_PTRACE_SETREGSET 19
#define PPM_PTRACE_SEIZE 20
#define PPM_PTRACE_INTERRUPT 21
#define PPM_PTRACE_LISTEN 22
#define PPM_PTRACE_PEEKSIGINFO 23
#define PPM_PTRACE_GETSIGMASK 24
#define PPM_PTRACE_SETSIGMASK 25
#define PPM_PTRACE_GETREGS 26
#define PPM_PTRACE_SETREGS 27
#define PPM_PTRACE_GETFPREGS 28
#define PPM_PTRACE_SETFPREGS 29
#define PPM_PTRACE_GETFPXREGS 30
#define PPM_PTRACE_SETFPXREGS 31
#define PPM_PTRACE_OLDSETOPTIONS 32
#define PPM_PTRACE_GET_THREAD_AREA 33
#define PPM_PTRACE_SET_THREAD_AREA 34
#define PPM_PTRACE_ARCH_PRCTL 35
#define PPM_PTRACE_SYSEMU 36
#define PPM_PTRACE_SYSEMU_SINGLESTEP 37
#define PPM_PTRACE_SINGLEBLOCK 38

/*
 * ptrace dynamic table indexes
 */
#define PPM_PTRACE_IDX_UINT64 0
#define PPM_PTRACE_IDX_SIGTYPE 1

#define PPM_PTRACE_IDX_MAX 2

/*
 * memory protection flags
 */
#define PPM_PROT_NONE		0
#define PPM_PROT_READ		(1 << 0)
#define PPM_PROT_WRITE		(1 << 1)
#define PPM_PROT_EXEC		(1 << 2)
#define PPM_PROT_SEM		(1 << 3)
#define PPM_PROT_GROWSDOWN	(1 << 4)
#define PPM_PROT_GROWSUP	(1 << 5)
#define PPM_PROT_SAO		(1 << 6)

/*
 * mmap flags
 */
#define PPM_MAP_SHARED		(1 << 0)
#define PPM_MAP_PRIVATE		(1 << 1)
#define PPM_MAP_FIXED		(1 << 2)
#define PPM_MAP_ANONYMOUS	(1 << 3)
#define PPM_MAP_32BIT		(1 << 4)
#define PPM_MAP_RENAME		(1 << 5)
#define PPM_MAP_NORESERVE	(1 << 6)
#define PPM_MAP_POPULATE	(1 << 7)
#define PPM_MAP_NONBLOCK	(1 << 8)
#define PPM_MAP_GROWSDOWN	(1 << 9)
#define PPM_MAP_DENYWRITE	(1 << 10)
#define PPM_MAP_EXECUTABLE	(1 << 11)
#define PPM_MAP_INHERIT		(1 << 12)
#define PPM_MAP_FILE		(1 << 13)
#define PPM_MAP_LOCKED		(1 << 14)

/*
 * splice flags
 */
#define PPM_SPLICE_F_MOVE		(1 << 0)
#define PPM_SPLICE_F_NONBLOCK	(1 << 1)
#define PPM_SPLICE_F_MORE		(1 << 2)
#define PPM_SPLICE_F_GIFT		(1 << 3)

/*
 * quotactl cmds
 */
#define PPM_Q_QUOTAON		(1 << 0)
#define PPM_Q_QUOTAOFF		(1 << 1)
#define PPM_Q_GETFMT		(1 << 2)
#define PPM_Q_GETINFO		(1 << 3)
#define PPM_Q_SETINFO		(1 << 4)
#define PPM_Q_GETQUOTA		(1 << 5)
#define PPM_Q_SETQUOTA		(1 << 6)
#define PPM_Q_SYNC			(1 << 7)
#define PPM_Q_XQUOTAON		(1 << 8)
#define PPM_Q_XQUOTAOFF		(1 << 9)
#define PPM_Q_XGETQUOTA		(1 << 10)
#define PPM_Q_XSETQLIM		(1 << 11)
#define PPM_Q_XGETQSTAT		(1 << 12)
#define PPM_Q_XQUOTARM		(1 << 13)
#define PPM_Q_XQUOTASYNC	(1 << 14)
#define PPM_Q_XGETQSTATV	(1 << 15)

/*
 * quotactl types
 */
#define PPM_USRQUOTA		(1 << 0)
#define PPM_GRPQUOTA		(1 << 1)

/*
 * quotactl dqi_flags
 */
#define PPM_DQF_NONE		(1 << 0)
#define PPM_V1_DQF_RSQUASH	(1 << 1)

/*
 * quotactl quotafmts
 */
#define PPM_QFMT_NOT_USED		(1 << 0)
#define PPM_QFMT_VFS_OLD	(1 << 1)
#define PPM_QFMT_VFS_V0		(1 << 2)
#define PPM_QFMT_VFS_V1		(1 << 3)

/*
 * SuS says limits have to be unsigned.
 * Which makes a ton more sense anyway.
 *
 * Some architectures override this (for compatibility reasons):
 */
#ifndef RLIM_INFINITY
# define RLIM_INFINITY          (~0UL)
#endif

/*
 * RLIMIT_STACK default maximum - some architectures override it:
 */
#ifndef _STK_LIM_MAX
# define _STK_LIM_MAX           RLIM_INFINITY
#endif


/*
 * The list of event types
 * Enter events have even numbers while exit events have odd numbers.
 * NOTE: there can't be gaps in the numbering, because these numbers correspond
 * to the entries in the g_event_info table
 */
#define PPME_DIRECTION_FLAG 1
#define PPME_IS_ENTER(x) ((x & PPME_DIRECTION_FLAG) == 0)
#define PPME_IS_EXIT(x) (x & PPME_DIRECTION_FLAG)
#define PPME_MAKE_ENTER(x) (x & (~1))

/*
 * Event category to classify events in generic categories
 */
enum ppm_capture_category {
	PPMC_NONE = 0,
	PPMC_SYSCALL = 1,
	PPMC_CONTEXT_SWITCH = 2,
	PPMC_SIGNAL = 3,
};

/** @defgroup etypes Event Types
 *  @{
 */
enum ppm_event_type {
	PPME_GENERIC_E = 0,
	PPME_GENERIC_X = 1,
	PPME_SYSCALL_OPEN_E = 2,
	PPME_SYSCALL_OPEN_X = 3,
	PPME_SYSCALL_CLOSE_E = 4,
	PPME_SYSCALL_CLOSE_X = 5,
	PPME_SYSCALL_READ_E = 6,
	PPME_SYSCALL_READ_X = 7,
	PPME_SYSCALL_WRITE_E = 8,
	PPME_SYSCALL_WRITE_X = 9,
	PPME_SYSCALL_BRK_1_E = 10,
	PPME_SYSCALL_BRK_1_X = 11,
	PPME_SYSCALL_EXECVE_8_E = 12,
	PPME_SYSCALL_EXECVE_8_X = 13,
	PPME_SYSCALL_CLONE_11_E = 14,
	PPME_SYSCALL_CLONE_11_X = 15,
	PPME_PROCEXIT_E = 16,
	PPME_PROCEXIT_X = 17,	/* This should never be called */
	PPME_SOCKET_SOCKET_E = 18,
	PPME_SOCKET_SOCKET_X = 19,
	PPME_SOCKET_BIND_E = 20,
	PPME_SOCKET_BIND_X = 21,
	PPME_SOCKET_CONNECT_E = 22,
	PPME_SOCKET_CONNECT_X = 23,
	PPME_SOCKET_LISTEN_E = 24,
	PPME_SOCKET_LISTEN_X = 25,
	PPME_SOCKET_ACCEPT_E = 26,
	PPME_SOCKET_ACCEPT_X = 27,
	PPME_SOCKET_SEND_E = 28,
	PPME_SOCKET_SEND_X = 29,
	PPME_SOCKET_SENDTO_E = 30,
	PPME_SOCKET_SENDTO_X = 31,
	PPME_SOCKET_RECV_E = 32,
	PPME_SOCKET_RECV_X = 33,
	PPME_SOCKET_RECVFROM_E = 34,
	PPME_SOCKET_RECVFROM_X = 35,
	PPME_SOCKET_SHUTDOWN_E = 36,
	PPME_SOCKET_SHUTDOWN_X = 37,
	PPME_SOCKET_GETSOCKNAME_E = 38,
	PPME_SOCKET_GETSOCKNAME_X = 39,
	PPME_SOCKET_GETPEERNAME_E = 40,
	PPME_SOCKET_GETPEERNAME_X = 41,
	PPME_SOCKET_SOCKETPAIR_E = 42,
	PPME_SOCKET_SOCKETPAIR_X = 43,
	PPME_SOCKET_SETSOCKOPT_E = 44,
	PPME_SOCKET_SETSOCKOPT_X = 45,
	PPME_SOCKET_GETSOCKOPT_E = 46,
	PPME_SOCKET_GETSOCKOPT_X = 47,
	PPME_SOCKET_SENDMSG_E = 48,
	PPME_SOCKET_SENDMSG_X = 49,
	PPME_SOCKET_SENDMMSG_E = 50,
	PPME_SOCKET_SENDMMSG_X = 51,
	PPME_SOCKET_RECVMSG_E = 52,
	PPME_SOCKET_RECVMSG_X = 53,
	PPME_SOCKET_RECVMMSG_E = 54,
	PPME_SOCKET_RECVMMSG_X = 55,
	PPME_SOCKET_ACCEPT4_E = 56,
	PPME_SOCKET_ACCEPT4_X = 57,
	PPME_SYSCALL_CREAT_E = 58,
	PPME_SYSCALL_CREAT_X = 59,
	PPME_SYSCALL_PIPE_E = 60,
	PPME_SYSCALL_PIPE_X = 61,
	PPME_SYSCALL_EVENTFD_E = 62,
	PPME_SYSCALL_EVENTFD_X = 63,
	PPME_SYSCALL_FUTEX_E = 64,
	PPME_SYSCALL_FUTEX_X = 65,
	PPME_SYSCALL_STAT_E = 66,
	PPME_SYSCALL_STAT_X = 67,
	PPME_SYSCALL_LSTAT_E = 68,
	PPME_SYSCALL_LSTAT_X = 69,
	PPME_SYSCALL_FSTAT_E = 70,
	PPME_SYSCALL_FSTAT_X = 71,
	PPME_SYSCALL_STAT64_E = 72,
	PPME_SYSCALL_STAT64_X = 73,
	PPME_SYSCALL_LSTAT64_E = 74,
	PPME_SYSCALL_LSTAT64_X = 75,
	PPME_SYSCALL_FSTAT64_E = 76,
	PPME_SYSCALL_FSTAT64_X = 77,
	PPME_SYSCALL_EPOLLWAIT_E = 78,
	PPME_SYSCALL_EPOLLWAIT_X = 79,
	PPME_SYSCALL_POLL_E = 80,
	PPME_SYSCALL_POLL_X = 81,
	PPME_SYSCALL_SELECT_E = 82,
	PPME_SYSCALL_SELECT_X = 83,
	PPME_SYSCALL_NEWSELECT_E = 84,
	PPME_SYSCALL_NEWSELECT_X = 85,
	PPME_SYSCALL_LSEEK_E = 86,
	PPME_SYSCALL_LSEEK_X = 87,
	PPME_SYSCALL_LLSEEK_E = 88,
	PPME_SYSCALL_LLSEEK_X = 89,
	PPME_SYSCALL_IOCTL_2_E = 90,
	PPME_SYSCALL_IOCTL_2_X = 91,
	PPME_SYSCALL_GETCWD_E = 92,
	PPME_SYSCALL_GETCWD_X = 93,
	PPME_SYSCALL_CHDIR_E = 94,
	PPME_SYSCALL_CHDIR_X = 95,
	PPME_SYSCALL_FCHDIR_E = 96,
	PPME_SYSCALL_FCHDIR_X = 97,
	PPME_SYSCALL_MKDIR_E = 98,
	PPME_SYSCALL_MKDIR_X = 99,
	PPME_SYSCALL_RMDIR_E = 100,
	PPME_SYSCALL_RMDIR_X = 101,
	PPME_SYSCALL_OPENAT_E = 102,
	PPME_SYSCALL_OPENAT_X = 103,
	PPME_SYSCALL_LINK_E = 104,
	PPME_SYSCALL_LINK_X = 105,
	PPME_SYSCALL_LINKAT_E = 106,
	PPME_SYSCALL_LINKAT_X = 107,
	PPME_SYSCALL_UNLINK_E = 108,
	PPME_SYSCALL_UNLINK_X = 109,
	PPME_SYSCALL_UNLINKAT_E = 110,
	PPME_SYSCALL_UNLINKAT_X = 111,
	PPME_SYSCALL_PREAD_E = 112,
	PPME_SYSCALL_PREAD_X = 113,
	PPME_SYSCALL_PWRITE_E = 114,
	PPME_SYSCALL_PWRITE_X = 115,
	PPME_SYSCALL_READV_E = 116,
	PPME_SYSCALL_READV_X = 117,
	PPME_SYSCALL_WRITEV_E = 118,
	PPME_SYSCALL_WRITEV_X = 119,
	PPME_SYSCALL_PREADV_E = 120,
	PPME_SYSCALL_PREADV_X = 121,
	PPME_SYSCALL_PWRITEV_E = 122,
	PPME_SYSCALL_PWRITEV_X = 123,
	PPME_SYSCALL_DUP_E = 124,
	PPME_SYSCALL_DUP_X = 125,
	PPME_SYSCALL_SIGNALFD_E = 126,
	PPME_SYSCALL_SIGNALFD_X = 127,
	PPME_SYSCALL_KILL_E = 128,
	PPME_SYSCALL_KILL_X = 129,
	PPME_SYSCALL_TKILL_E = 130,
	PPME_SYSCALL_TKILL_X = 131,
	PPME_SYSCALL_TGKILL_E = 132,
	PPME_SYSCALL_TGKILL_X = 133,
	PPME_SYSCALL_NANOSLEEP_E = 134,
	PPME_SYSCALL_NANOSLEEP_X = 135,
	PPME_SYSCALL_TIMERFD_CREATE_E = 136,
	PPME_SYSCALL_TIMERFD_CREATE_X = 137,
	PPME_SYSCALL_INOTIFY_INIT_E = 138,
	PPME_SYSCALL_INOTIFY_INIT_X = 139,
	PPME_SYSCALL_GETRLIMIT_E = 140,
	PPME_SYSCALL_GETRLIMIT_X = 141,
	PPME_SYSCALL_SETRLIMIT_E = 142,
	PPME_SYSCALL_SETRLIMIT_X = 143,
	PPME_SYSCALL_PRLIMIT_E = 144,
	PPME_SYSCALL_PRLIMIT_X = 145,
	PPME_SCHEDSWITCH_1_E = 146,
	PPME_SCHEDSWITCH_1_X = 147,	/* This should never be called */
	PPME_DROP_E = 148,  /* For internal use */
	PPME_DROP_X = 149,	/* For internal use */
	PPME_SYSCALL_FCNTL_E = 150,  /* For internal use */
	PPME_SYSCALL_FCNTL_X = 151,	/* For internal use */
	PPME_SCHEDSWITCH_6_E = 152,
	PPME_SCHEDSWITCH_6_X = 153,	/* This should never be called */
	PPME_SYSCALL_EXECVE_13_E = 154,
	PPME_SYSCALL_EXECVE_13_X = 155,
	PPME_SYSCALL_CLONE_16_E = 156,
	PPME_SYSCALL_CLONE_16_X = 157,
	PPME_SYSCALL_BRK_4_E = 158,
	PPME_SYSCALL_BRK_4_X = 159,
	PPME_SYSCALL_MMAP_E = 160,
	PPME_SYSCALL_MMAP_X = 161,
	PPME_SYSCALL_MMAP2_E = 162,
	PPME_SYSCALL_MMAP2_X = 163,
	PPME_SYSCALL_MUNMAP_E = 164,
	PPME_SYSCALL_MUNMAP_X = 165,
	PPME_SYSCALL_SPLICE_E = 166,
	PPME_SYSCALL_SPLICE_X = 167,
	PPME_SYSCALL_PTRACE_E = 168,
	PPME_SYSCALL_PTRACE_X = 169,
	PPME_SYSCALL_IOCTL_3_E = 170,
	PPME_SYSCALL_IOCTL_3_X = 171,
	PPME_SYSCALL_EXECVE_14_E = 172,
	PPME_SYSCALL_EXECVE_14_X = 173,
	PPME_SYSCALL_RENAME_E = 174,
	PPME_SYSCALL_RENAME_X = 175,
	PPME_SYSCALL_RENAMEAT_E = 176,
	PPME_SYSCALL_RENAMEAT_X = 177,
	PPME_SYSCALL_SYMLINK_E = 178,
	PPME_SYSCALL_SYMLINK_X = 179,
	PPME_SYSCALL_SYMLINKAT_E = 180,
	PPME_SYSCALL_SYMLINKAT_X = 181,
	PPME_SYSCALL_FORK_E = 182,
	PPME_SYSCALL_FORK_X = 183,
	PPME_SYSCALL_VFORK_E = 184,
	PPME_SYSCALL_VFORK_X = 185,
	PPME_PROCEXIT_1_E = 186,
	PPME_PROCEXIT_1_X = 187,	/* This should never be called */
	PPME_SYSCALL_SENDFILE_E = 188,
	PPME_SYSCALL_SENDFILE_X = 189,	/* This should never be called */
	PPME_SYSCALL_QUOTACTL_E = 190,
	PPME_SYSCALL_QUOTACTL_X = 191,
	PPME_SYSCALL_SETRESUID_E = 192,
	PPME_SYSCALL_SETRESUID_X = 193,
	PPME_SYSCALL_SETRESGID_E = 194,
	PPME_SYSCALL_SETRESGID_X = 195,
	PPME_SYSDIGEVENT_E = 196,
	PPME_SYSDIGEVENT_X = 197, /* This should never be called */
	PPME_SYSCALL_SETUID_E = 198,
	PPME_SYSCALL_SETUID_X = 199,
	PPME_SYSCALL_SETGID_E = 200,
	PPME_SYSCALL_SETGID_X = 201,
	PPME_SYSCALL_GETUID_E = 202,
	PPME_SYSCALL_GETUID_X = 203,
	PPME_SYSCALL_GETEUID_E = 204,
	PPME_SYSCALL_GETEUID_X = 205,
	PPME_SYSCALL_GETGID_E = 206,
	PPME_SYSCALL_GETGID_X = 207,
	PPME_SYSCALL_GETEGID_E = 208,
	PPME_SYSCALL_GETEGID_X = 209,
	PPME_SYSCALL_GETRESUID_E = 210,
	PPME_SYSCALL_GETRESUID_X = 211,
	PPME_SYSCALL_GETRESGID_E = 212,
	PPME_SYSCALL_GETRESGID_X = 213,
	PPME_SYSCALL_EXECVE_15_E = 214,
	PPME_SYSCALL_EXECVE_15_X = 215,
	PPME_SYSCALL_CLONE_17_E = 216,
	PPME_SYSCALL_CLONE_17_X = 217,
	PPME_SYSCALL_FORK_17_E = 218,
	PPME_SYSCALL_FORK_17_X = 219,
	PPME_SYSCALL_VFORK_17_E = 220,
	PPME_SYSCALL_VFORK_17_X = 221,
	PPME_SYSCALL_CLONE_20_E = 222,
	PPME_SYSCALL_CLONE_20_X = 223,
	PPME_SYSCALL_FORK_20_E = 224,
	PPME_SYSCALL_FORK_20_X = 225,
	PPME_SYSCALL_VFORK_20_E = 226,
	PPME_SYSCALL_VFORK_20_X = 227,
	PPME_CONTAINER_E = 228,
	PPME_CONTAINER_X = 229,
	PPME_SYSCALL_EXECVE_16_E = 230,
	PPME_SYSCALL_EXECVE_16_X = 231,
	PPME_SIGNALDELIVER_E = 232,
	PPME_SIGNALDELIVER_X = 233, /* This should never be called */
	PPME_PROCINFO_E = 234,
	PPME_PROCINFO_X = 235,	/* This should never be called */
	PPME_SYSCALL_GETDENTS_E = 236,
	PPME_SYSCALL_GETDENTS_X = 237,
	PPME_SYSCALL_GETDENTS64_E = 238,
	PPME_SYSCALL_GETDENTS64_X = 239,
	PPME_SYSCALL_SETNS_E = 240,
	PPME_SYSCALL_SETNS_X = 241,
<<<<<<< HEAD
	PPME_CPU_HOTPLUG_E = 242,
	PPME_CPU_HOTPLUG_X = 243, /* This should never be called */
=======
	PPME_SYSCALL_FLOCK_E = 242,
	PPME_SYSCALL_FLOCK_X = 243,
>>>>>>> 18ccbe03
	PPM_EVENT_MAX = 244
};
/*@}*/

/*
 * System-independent syscall codes
 */
enum ppm_syscall_code {
	PPM_SC_UNKNOWN = 0,
	PPM_SC_RESTART_SYSCALL = 1,
	PPM_SC_EXIT = 2,
	PPM_SC_READ = 3,
	PPM_SC_WRITE = 4,
	PPM_SC_OPEN = 5,
	PPM_SC_CLOSE = 6,
	PPM_SC_CREAT = 7,
	PPM_SC_LINK = 8,
	PPM_SC_UNLINK = 9,
	PPM_SC_CHDIR = 10,
	PPM_SC_TIME = 11,
	PPM_SC_MKNOD = 12,
	PPM_SC_CHMOD = 13,
	PPM_SC_STAT = 14,
	PPM_SC_LSEEK = 15,
	PPM_SC_GETPID = 16,
	PPM_SC_MOUNT = 17,
	PPM_SC_PTRACE = 18,
	PPM_SC_ALARM = 19,
	PPM_SC_FSTAT = 20,
	PPM_SC_PAUSE = 21,
	PPM_SC_UTIME = 22,
	PPM_SC_ACCESS = 23,
	PPM_SC_SYNC = 24,
	PPM_SC_KILL = 25,
	PPM_SC_RENAME = 26,
	PPM_SC_MKDIR = 27,
	PPM_SC_RMDIR = 28,
	PPM_SC_DUP = 29,
	PPM_SC_PIPE = 30,
	PPM_SC_TIMES = 31,
	PPM_SC_BRK = 32,
	PPM_SC_ACCT = 33,
	PPM_SC_IOCTL = 34,
	PPM_SC_FCNTL = 35,
	PPM_SC_SETPGID = 36,
	PPM_SC_UMASK = 37,
	PPM_SC_CHROOT = 38,
	PPM_SC_USTAT = 39,
	PPM_SC_DUP2 = 40,
	PPM_SC_GETPPID = 41,
	PPM_SC_GETPGRP = 42,
	PPM_SC_SETSID = 43,
	PPM_SC_SETHOSTNAME = 44,
	PPM_SC_SETRLIMIT = 45,
	PPM_SC_GETRUSAGE = 46,
	PPM_SC_GETTIMEOFDAY = 47,
	PPM_SC_SETTIMEOFDAY = 48,
	PPM_SC_SYMLINK = 49,
	PPM_SC_LSTAT = 50,
	PPM_SC_READLINK = 51,
	PPM_SC_USELIB = 52,
	PPM_SC_SWAPON = 53,
	PPM_SC_REBOOT = 54,
	PPM_SC_MMAP = 55,
	PPM_SC_MUNMAP = 56,
	PPM_SC_TRUNCATE = 57,
	PPM_SC_FTRUNCATE = 58,
	PPM_SC_FCHMOD = 59,
	PPM_SC_GETPRIORITY = 60,
	PPM_SC_SETPRIORITY = 61,
	PPM_SC_STATFS = 62,
	PPM_SC_FSTATFS = 63,
	PPM_SC_SYSLOG = 64,
	PPM_SC_SETITIMER = 65,
	PPM_SC_GETITIMER = 66,
	PPM_SC_UNAME = 67,
	PPM_SC_VHANGUP = 68,
	PPM_SC_WAIT4 = 69,
	PPM_SC_SWAPOFF = 70,
	PPM_SC_SYSINFO = 71,
	PPM_SC_FSYNC = 72,
	PPM_SC_SETDOMAINNAME = 73,
	PPM_SC_ADJTIMEX = 74,
	PPM_SC_MPROTECT = 75,
	PPM_SC_INIT_MODULE = 76,
	PPM_SC_DELETE_MODULE = 77,
	PPM_SC_QUOTACTL = 78,
	PPM_SC_GETPGID = 79,
	PPM_SC_FCHDIR = 80,
	PPM_SC_SYSFS = 81,
	PPM_SC_PERSONALITY = 82,
	PPM_SC_GETDENTS = 83,
	PPM_SC_SELECT = 84,
	PPM_SC_FLOCK = 85,
	PPM_SC_MSYNC = 86,
	PPM_SC_READV = 87,
	PPM_SC_WRITEV = 88,
	PPM_SC_GETSID = 89,
	PPM_SC_FDATASYNC = 90,
	PPM_SC_MLOCK = 91,
	PPM_SC_MUNLOCK = 92,
	PPM_SC_MLOCKALL = 93,
	PPM_SC_MUNLOCKALL = 94,
	PPM_SC_SCHED_SETPARAM = 95,
	PPM_SC_SCHED_GETPARAM = 96,
	PPM_SC_SCHED_SETSCHEDULER = 97,
	PPM_SC_SCHED_GETSCHEDULER = 98,
	PPM_SC_SCHED_YIELD = 99,
	PPM_SC_SCHED_GET_PRIORITY_MAX = 100,
	PPM_SC_SCHED_GET_PRIORITY_MIN = 101,
	PPM_SC_SCHED_RR_GET_INTERVAL = 102,
	PPM_SC_NANOSLEEP = 103,
	PPM_SC_MREMAP = 104,
	PPM_SC_POLL = 105,
	PPM_SC_PRCTL = 106,
	PPM_SC_RT_SIGACTION = 107,
	PPM_SC_RT_SIGPROCMASK = 108,
	PPM_SC_RT_SIGPENDING = 109,
	PPM_SC_RT_SIGTIMEDWAIT = 110,
	PPM_SC_RT_SIGQUEUEINFO = 111,
	PPM_SC_RT_SIGSUSPEND = 112,
	PPM_SC_GETCWD = 113,
	PPM_SC_CAPGET = 114,
	PPM_SC_CAPSET = 115,
	PPM_SC_SENDFILE = 116,
	PPM_SC_GETRLIMIT = 117,
	PPM_SC_LCHOWN = 118,
	PPM_SC_GETUID = 119,
	PPM_SC_GETGID = 120,
	PPM_SC_GETEUID = 121,
	PPM_SC_GETEGID = 122,
	PPM_SC_SETREUID = 123,
	PPM_SC_SETREGID = 124,
	PPM_SC_GETGROUPS = 125,
	PPM_SC_SETGROUPS = 126,
	PPM_SC_FCHOWN = 127,
	PPM_SC_SETRESUID = 128,
	PPM_SC_GETRESUID = 129,
	PPM_SC_SETRESGID = 130,
	PPM_SC_GETRESGID = 131,
	PPM_SC_CHOWN = 132,
	PPM_SC_SETUID = 133,
	PPM_SC_SETGID = 134,
	PPM_SC_SETFSUID = 135,
	PPM_SC_SETFSGID = 136,
	PPM_SC_PIVOT_ROOT = 137,
	PPM_SC_MINCORE = 138,
	PPM_SC_MADVISE = 139,
	PPM_SC_GETTID = 140,
	PPM_SC_SETXATTR = 141,
	PPM_SC_LSETXATTR = 142,
	PPM_SC_FSETXATTR = 143,
	PPM_SC_GETXATTR = 144,
	PPM_SC_LGETXATTR = 145,
	PPM_SC_FGETXATTR = 146,
	PPM_SC_LISTXATTR = 147,
	PPM_SC_LLISTXATTR = 148,
	PPM_SC_FLISTXATTR = 149,
	PPM_SC_REMOVEXATTR = 150,
	PPM_SC_LREMOVEXATTR = 151,
	PPM_SC_FREMOVEXATTR = 152,
	PPM_SC_TKILL = 153,
	PPM_SC_FUTEX = 154,
	PPM_SC_SCHED_SETAFFINITY = 155,
	PPM_SC_SCHED_GETAFFINITY = 156,
	PPM_SC_SET_THREAD_AREA = 157,
	PPM_SC_GET_THREAD_AREA = 158,
	PPM_SC_IO_SETUP = 159,
	PPM_SC_IO_DESTROY = 160,
	PPM_SC_IO_GETEVENTS = 161,
	PPM_SC_IO_SUBMIT = 162,
	PPM_SC_IO_CANCEL = 163,
	PPM_SC_EXIT_GROUP = 164,
	PPM_SC_EPOLL_CREATE = 165,
	PPM_SC_EPOLL_CTL = 166,
	PPM_SC_EPOLL_WAIT = 167,
	PPM_SC_REMAP_FILE_PAGES = 168,
	PPM_SC_SET_TID_ADDRESS = 169,
	PPM_SC_TIMER_CREATE = 170,
	PPM_SC_TIMER_SETTIME = 171,
	PPM_SC_TIMER_GETTIME = 172,
	PPM_SC_TIMER_GETOVERRUN = 173,
	PPM_SC_TIMER_DELETE = 174,
	PPM_SC_CLOCK_SETTIME = 175,
	PPM_SC_CLOCK_GETTIME = 176,
	PPM_SC_CLOCK_GETRES = 177,
	PPM_SC_CLOCK_NANOSLEEP = 178,
	PPM_SC_TGKILL = 179,
	PPM_SC_UTIMES = 180,
	PPM_SC_MQ_OPEN = 181,
	PPM_SC_MQ_UNLINK = 18,
	PPM_SC_MQ_TIMEDSEND = 183,
	PPM_SC_MQ_TIMEDRECEIVE = 184,
	PPM_SC_MQ_NOTIFY = 185,
	PPM_SC_MQ_GETSETATTR = 186,
	PPM_SC_KEXEC_LOAD = 187,
	PPM_SC_WAITID = 188,
	PPM_SC_ADD_KEY = 189,
	PPM_SC_REQUEST_KEY = 190,
	PPM_SC_KEYCTL = 191,
	PPM_SC_IOPRIO_SET = 192,
	PPM_SC_IOPRIO_GET = 193,
	PPM_SC_INOTIFY_INIT = 194,
	PPM_SC_INOTIFY_ADD_WATCH = 195,
	PPM_SC_INOTIFY_RM_WATCH = 196,
	PPM_SC_OPENAT = 197,
	PPM_SC_MKDIRAT = 198,
	PPM_SC_MKNODAT = 199,
	PPM_SC_FCHOWNAT = 200,
	PPM_SC_FUTIMESAT = 201,
	PPM_SC_UNLINKAT = 202,
	PPM_SC_RENAMEAT = 203,
	PPM_SC_LINKAT = 204,
	PPM_SC_SYMLINKAT = 205,
	PPM_SC_READLINKAT = 206,
	PPM_SC_FCHMODAT = 207,
	PPM_SC_FACCESSAT = 208,
	PPM_SC_PSELECT6 = 209,
	PPM_SC_PPOLL = 210,
	PPM_SC_UNSHARE = 211,
	PPM_SC_SET_ROBUST_LIST = 212,
	PPM_SC_GET_ROBUST_LIST = 213,
	PPM_SC_SPLICE = 214,
	PPM_SC_TEE = 215,
	PPM_SC_VMSPLICE = 216,
	PPM_SC_GETCPU = 217,
	PPM_SC_EPOLL_PWAIT = 218,
	PPM_SC_UTIMENSAT = 219,
	PPM_SC_SIGNALFD = 220,
	PPM_SC_TIMERFD_CREATE = 221,
	PPM_SC_EVENTFD = 222,
	PPM_SC_TIMERFD_SETTIME = 223,
	PPM_SC_TIMERFD_GETTIME = 224,
	PPM_SC_SIGNALFD4 = 225,
	PPM_SC_EVENTFD2 = 226,
	PPM_SC_EPOLL_CREATE1 = 227,
	PPM_SC_DUP3 = 228,
	PPM_SC_PIPE2 = 229,
	PPM_SC_INOTIFY_INIT1 = 230,
	PPM_SC_PREADV = 231,
	PPM_SC_PWRITEV = 232,
	PPM_SC_RT_TGSIGQUEUEINFO = 233,
	PPM_SC_PERF_EVENT_OPEN = 234,
	PPM_SC_FANOTIFY_INIT = 235,
	PPM_SC_PRLIMIT64 = 236,
	PPM_SC_CLOCK_ADJTIME = 237,
	PPM_SC_SYNCFS = 238,
	PPM_SC_SETNS = 239,
	PPM_SC_GETDENTS64 = 240,
	PPM_SC_SOCKET = 241,
	PPM_SC_BIND = 242,
	PPM_SC_CONNECT = 243,
	PPM_SC_LISTEN = 244,
	PPM_SC_ACCEPT = 245,
	PPM_SC_GETSOCKNAME = 246,
	PPM_SC_GETPEERNAME = 247,
	PPM_SC_SOCKETPAIR = 248,
	PPM_SC_SENDTO = 249,
	PPM_SC_RECVFROM = 250,
	PPM_SC_SHUTDOWN = 251,
	PPM_SC_SETSOCKOPT = 252,
	PPM_SC_GETSOCKOPT = 253,
	PPM_SC_SENDMSG = 254,
	PPM_SC_SENDMMSG = 255,
	PPM_SC_RECVMSG = 256,
	PPM_SC_RECVMMSG = 257,
	PPM_SC_ACCEPT4 = 258,
	PPM_SC_SEMOP = 259,
	PPM_SC_SEMGET = 260,
	PPM_SC_SEMCTL = 261,
	PPM_SC_MSGSND = 262,
	PPM_SC_MSGRCV = 263,
	PPM_SC_MSGGET = 264,
	PPM_SC_MSGCTL = 265,
	PPM_SC_SHMDT = 266,
	PPM_SC_SHMGET = 267,
	PPM_SC_SHMCTL = 268,
	PPM_SC_STATFS64 = 269,
	PPM_SC_FSTATFS64 = 270,
	PPM_SC_FSTATAT64 = 271,
	PPM_SC_SENDFILE64 = 272,
	PPM_SC_UGETRLIMIT = 273,
	PPM_SC_BDFLUSH = 274,
	PPM_SC_SIGPROCMASK = 275,
	PPM_SC_IPC = 276,
	PPM_SC_SOCKETCALL = 277,
	PPM_SC_STAT64 = 278,
	PPM_SC_LSTAT64 = 279,
	PPM_SC_FSTAT64 = 280,
	PPM_SC_FCNTL64 = 281,
	PPM_SC_MMAP2 = 282,
	PPM_SC__NEWSELECT = 283,
	PPM_SC_SGETMASK = 284,
	PPM_SC_SSETMASK = 285,
	PPM_SC_SIGPENDING = 286,
	PPM_SC_OLDUNAME = 287,
	PPM_SC_UMOUNT = 288,
	PPM_SC_SIGNAL = 289,
	PPM_SC_NICE = 290,
	PPM_SC_STIME = 291,
	PPM_SC__LLSEEK = 292,
	PPM_SC_WAITPID = 293,
	PPM_SC_PREAD64 = 294,
	PPM_SC_PWRITE64 = 295,
	PPM_SC_ARCH_PRCTL = 296,
	PPM_SC_SHMAT = 297,
	PPM_SC_SIGRETURN = 298,
	PPM_SC_FALLOCATE = 299,
	PPM_SC_NEWFSSTAT = 300,
	PPM_SC_PROCESS_VM_READV = 301,
	PPM_SC_PROCESS_VM_WRITEV = 302,
	PPM_SC_FORK = 303,
	PPM_SC_VFORK = 304,
	PPM_SC_SETUID32 = 305,
	PPM_SC_GETUID32 = 306,
	PPM_SC_SETGID32 = 307,
	PPM_SC_GETEUID32 = 308,
	PPM_SC_GETGID32 = 309,
	PPM_SC_SETRESUID32 = 310,
	PPM_SC_SETRESGID32 = 311,
	PPM_SC_GETRESUID32 = 312,
	PPM_SC_GETRESGID32 = 313,
	PPM_SC_MAX = 314,
};

/*
 * Event information enums
 */
enum ppm_event_category {
	EC_UNKNOWN = 0,	/* Unknown */
	EC_OTHER = 1,	/* No specific category */
	EC_FILE = 2,	/* File operation (open, close...) or file I/O */
	EC_NET = 3,		/* Network operation (socket, bind...) or network I/O */
	EC_IPC = 4,		/* IPC operation (pipe, futex...) or IPC I/O (e.g. on a pipe) */
	EC_MEMORY = 5,	/* Memory-related operation (e.g. brk) */
	EC_PROCESS = 6,	/* Process-related operation (fork, clone...) */
	EC_SLEEP = 7,	/* Plain sleep */
	EC_SYSTEM = 8,	/* System-related operations (e.g. reboot) */
	EC_SIGNAL = 9,	/* Signal-related operations (e.g. signal) */
	EC_USER = 10,	/* User-related operations (e.g. getuid) */
	EC_TIME = 11,	/* Time-related syscalls (e.g. gettimeofday) */
	EC_PROCESSING = 12,	/* User level processing. Never used for system calls */
	EC_IO_BASE = 32,/* used for masking */
	EC_IO_READ = 32,/* General I/O read (can be file, socket, IPC...) */
	EC_IO_WRITE = 33,/* General I/O write (can be file, socket, IPC...) */
	EC_IO_OTHER = 34,/* General I/O that is neither read not write (can be file, socket, IPC...) */
	EC_WAIT = 64,	/* General wait (can be file, socket, IPC...) */
	EC_SCHEDULER = 128,	/* Scheduler event (e.g. context switch) */
	EC_INTERNAL = 256,	/* Internal event that shouldn't be shown to the user */
};

enum ppm_event_flags {
	EF_NONE = 0,
	EF_CREATES_FD = (1 << 0), /* This event creates an FD (e.g. open) */
	EF_DESTROYS_FD = (1 << 1), /* This event destroys an FD (e.g. close) */
	EF_USES_FD = (1 << 2), /* This event operates on an FD. */
	EF_READS_FROM_FD = (1 << 3), /* This event reads data from an FD. */
	EF_WRITES_TO_FD = (1 << 4), /* This event writes data to an FD. */
	EF_MODIFIES_STATE = (1 << 5), /* This event causes the machine state to change and should not be dropped by the filtering engine. */
	EF_UNUSED = (1 << 6), /* This event is not used */
	EF_WAITS = (1 << 7), /* This event reads data from an FD. */
	EF_SKIPPARSERESET = (1 << 8), /* This event shouldn't pollute the parser lastevent state tracker. */
	EF_OLD_VERSION = (1 << 9) /* This event is kept for backward compatibility */
};

/*
 * Operators to compare events
 */
enum ppm_cmp_operator {
	CO_NONE = 0,
	CO_EQ = 1,
	CO_NE = 2,
	CO_LT = 3,
	CO_LE = 4,
	CO_GT = 5,
	CO_GE = 6,
	CO_CONTAINS = 7,
	CO_IN = 8,
	CO_EXISTS = 9,
};

/*
 * types of event parameters
 */
enum ppm_param_type {
	PT_NONE = 0,
	PT_INT8 = 1,
	PT_INT16 = 2,
	PT_INT32 = 3,
	PT_INT64 = 4,
	PT_UINT8 = 5,
	PT_UINT16 = 6,
	PT_UINT32 = 7,
	PT_UINT64 = 8,
	PT_CHARBUF = 9,	/* A printable buffer of bytes, NULL terminated */
	PT_BYTEBUF = 10, /* A raw buffer of bytes not suitable for printing */
	PT_ERRNO = 11,	/* this is an INT64, but will be interpreted as an error code */
	PT_SOCKADDR = 12, /* A sockaddr structure, 1byte family + data */
	PT_SOCKTUPLE = 13, /* A sockaddr tuple,1byte family + 12byte data + 12byte data */
	PT_FD = 14, /* An fd, 64bit */
	PT_PID = 15, /* A pid/tid, 64bit */
	PT_FDLIST = 16, /* A list of fds, 16bit count + count * (64bit fd + 16bit flags) */
	PT_FSPATH = 17,	/* A string containing a relative or absolute file system path, null terminated */
	PT_SYSCALLID = 18, /* A 16bit system call ID. Can be used as a key for the g_syscall_info_table table. */
	PT_SIGTYPE = 19, /* An 8bit signal number */
	PT_RELTIME = 20, /* A relative time. Seconds * 10^9  + nanoseconds. 64bit. */
	PT_ABSTIME = 21, /* An absolute time interval. Seconds from epoch * 10^9  + nanoseconds. 64bit. */
	PT_PORT = 22, /* A TCP/UDP prt. 2 bytes. */
	PT_L4PROTO = 23, /* A 1 byte IP protocol type. */
	PT_SOCKFAMILY = 24, /* A 1 byte socket family. */
	PT_BOOL = 25, /* A boolean value, 4 bytes. */
	PT_IPV4ADDR = 26, /* A 4 byte raw IPv4 address. */
	PT_DYN = 27, /* Type can vary depending on the context. Used for filter fields like evt.rawarg. */
	PT_FLAGS8 = 28, /* this is an UINT8, but will be interpreted as 8 bit flags. */
	PT_FLAGS16 = 29, /* this is an UINT16, but will be interpreted as 16 bit flags. */
	PT_FLAGS32 = 30, /* this is an UINT32, but will be interpreted as 32 bit flags. */
	PT_UID = 31, /* this is an UINT32, MAX_UINT32 will be interpreted as no value. */
	PT_GID = 32, /* this is an UINT32, MAX_UINT32 will be interpreted as no value. */
	PT_DOUBLE = 33, /* this is a double precision floating point number. */
	PT_MAX = 34 /* array size */
};

enum ppm_print_format {
	PF_NA = 0,
	PF_DEC = 1,	/* decimal */
	PF_HEX = 2,	/* hexadecima */
	PF_10_PADDED_DEC = 3, /* decimal padded to 10 digits, useful to print the fractional part of a ns timestamp */
	PF_ID = 4,
	PF_DIR = 5,
};

/*!
  \brief Name-value pair, used to store flags information.
*/
struct ppm_name_value {
	const char *name;
	uint32_t value;
};

/*!
  \brief Event parameter information.
*/
struct ppm_param_info {
	char name[PPM_MAX_NAME_LEN];  /**< Paramter name, e.g. 'size'. */
	enum ppm_param_type type; /**< Paramter type, e.g. 'uint16', 'string'... */
	enum ppm_print_format fmt; /**< If this is a numeric parameter, this flag specifies if it should be rendered as decimal or hex. */
	const void *info; /**< If this is a flags parameter, it points to an array of ppm_name_value,
			       else if this is a dynamic parameter it points to an array of ppm_param_info */
	uint8_t ninfo; /**< Number of entry in the info array. */
};

/*!
  \brief Event information.
  This structure contains the full description of an event type (e.g. 'open') that
   is supported by the sysdig infrastructure.
*/
struct ppm_event_info {
	char name[PPM_MAX_NAME_LEN]; /**< Name. */
	enum ppm_event_category category; /**< Event category, e.g. 'file', 'net', etc. */
	enum ppm_event_flags flags; /**< flags for this event. */
	uint32_t nparams; /**< Number of parameter in the params array. */
	/* XXX this 16 limit comes out of my ass. Determine something that makes sense or use a dynamic array. */
	struct ppm_param_info params[PPM_MAX_EVENT_PARAMS]; /**< parameters descriptions. */
};

#if defined _MSC_VER
#pragma pack(push)
#pragma pack(1)
#elif defined __sun
#pragma pack(1)
#else
#pragma pack(push, 1)
#endif
struct ppm_evt_hdr {
#ifdef PPM_ENABLE_SENTINEL
	uint32_t sentinel_begin;
#endif
	uint64_t ts; /* timestamp, in nanoseconds from epoch */
	uint64_t tid; /* the tid of the thread that generated this event */
	uint32_t len; /* the event len, including the header */
	uint16_t type; /* the event type */
};
#if defined __sun
#pragma pack()
#else
#pragma pack(pop)
#endif

/*
 * IOCTL codes
 */
#define PPM_IOCTL_MAGIC	's'
#define PPM_IOCTL_DISABLE_CAPTURE _IO(PPM_IOCTL_MAGIC, 0)
#define PPM_IOCTL_ENABLE_CAPTURE _IO(PPM_IOCTL_MAGIC, 1)
#define PPM_IOCTL_DISABLE_DROPPING_MODE _IO(PPM_IOCTL_MAGIC, 2)
#define PPM_IOCTL_ENABLE_DROPPING_MODE _IO(PPM_IOCTL_MAGIC, 3)
#define PPM_IOCTL_SET_SNAPLEN _IO(PPM_IOCTL_MAGIC, 4)
#define PPM_IOCTL_MASK_ZERO_EVENTS _IO(PPM_IOCTL_MAGIC, 5)
#define PPM_IOCTL_MASK_SET_EVENT   _IO(PPM_IOCTL_MAGIC, 6)
#define PPM_IOCTL_MASK_UNSET_EVENT _IO(PPM_IOCTL_MAGIC, 7)
#define PPM_IOCTL_DISABLE_DYNAMIC_SNAPLEN _IO(PPM_IOCTL_MAGIC, 8)
#define PPM_IOCTL_ENABLE_DYNAMIC_SNAPLEN _IO(PPM_IOCTL_MAGIC, 9)
#define PPM_IOCTL_GET_VTID _IO(PPM_IOCTL_MAGIC, 10)
#define PPM_IOCTL_GET_VPID _IO(PPM_IOCTL_MAGIC, 11)
#define PPM_IOCTL_GET_CURRENT_TID _IO(PPM_IOCTL_MAGIC, 12)
#define PPM_IOCTL_GET_CURRENT_PID _IO(PPM_IOCTL_MAGIC, 13)
#define PPM_IOCTL_DISABLE_SIGNAL_DELIVER _IO(PPM_IOCTL_MAGIC, 14)
#define PPM_IOCTL_ENABLE_SIGNAL_DELIVER _IO(PPM_IOCTL_MAGIC, 15)
#define PPM_IOCTL_GET_PROCLIST _IO(PPM_IOCTL_MAGIC, 16)

/*!
  \brief System call description struct.
*/
struct ppm_syscall_desc {
	enum ppm_event_category category; /**< System call category. */
	char *name; /**< System call name, e.g. 'open'. */
};

extern const struct ppm_name_value socket_families[];
extern const struct ppm_name_value file_flags[];
extern const struct ppm_name_value flock_flags[];
extern const struct ppm_name_value clone_flags[];
extern const struct ppm_name_value futex_operations[];
extern const struct ppm_name_value lseek_whence[];
extern const struct ppm_name_value poll_flags[];
extern const struct ppm_name_value shutdown_how[];
extern const struct ppm_name_value rlimit_resources[];
extern const struct ppm_name_value fcntl_commands[];
extern const struct ppm_name_value ptrace_requests[];
extern const struct ppm_name_value prot_flags[];
extern const struct ppm_name_value mmap_flags[];
extern const struct ppm_name_value splice_flags[];
extern const struct ppm_name_value quotactl_cmds[];
extern const struct ppm_name_value quotactl_types[];
extern const struct ppm_name_value quotactl_dqi_flags[];
extern const struct ppm_name_value quotactl_quota_fmts[];

extern const struct ppm_param_info ptrace_dynamic_param[];

/*
 * Driver event notification ID
 */
enum ppm_driver_event_id {
	DEI_NONE = 0,
	DEI_DISABLE_DROPPING = 1,
	DEI_ENABLE_DROPPING = 2,
};

/*!
  \brief Process information as returned by the PPM_IOCTL_GET_PROCLIST IOCTL.
*/
struct ppm_proc_info {
	uint64_t pid;
	uint64_t utime;
	uint64_t stime;
};

struct ppm_proclist_info {
	int64_t n_entries;
	int64_t max_entries;
	struct ppm_proc_info entries[0];
};

#endif /* EVENTS_PUBLIC_H_ */<|MERGE_RESOLUTION|>--- conflicted
+++ resolved
@@ -655,14 +655,11 @@
 	PPME_SYSCALL_GETDENTS64_X = 239,
 	PPME_SYSCALL_SETNS_E = 240,
 	PPME_SYSCALL_SETNS_X = 241,
-<<<<<<< HEAD
-	PPME_CPU_HOTPLUG_E = 242,
-	PPME_CPU_HOTPLUG_X = 243, /* This should never be called */
-=======
 	PPME_SYSCALL_FLOCK_E = 242,
 	PPME_SYSCALL_FLOCK_X = 243,
->>>>>>> 18ccbe03
-	PPM_EVENT_MAX = 244
+	PPME_CPU_HOTPLUG_E = 244,
+	PPME_CPU_HOTPLUG_X = 245, /* This should never be called */
+	PPM_EVENT_MAX = 246
 };
 /*@}*/
 
